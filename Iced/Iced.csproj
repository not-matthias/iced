<Project Sdk="Microsoft.NET.Sdk">

  <PropertyGroup>
    <OutputType>Library</OutputType>
    <TargetFrameworks>net471;netstandard2.0</TargetFrameworks>

    <Description>x86/x64 instruction decoder, encoder, formatter</Description>
    <Copyright>Copyright (C) 2018 de4dot@gmail.com</Copyright>
    <AssemblyTitle>Iced</AssemblyTitle>
    <AssemblyName>Iced</AssemblyName>
    <PackageId>Iced</PackageId>
    <NeutralLanguage>en-US</NeutralLanguage>
    <Version>0.9.0</Version>
    <Authors>0xd4d</Authors>
    <PackageTags>x86;x64;disassembler;encoder;decoder</PackageTags>
    <!-- <PackageReleaseNotes>https://github.com/0xd4d/iced/blob/master/changelog.md</PackageReleaseNotes> -->
    <!-- <PackageIconUrl>https://raw.githubusercontent.com/0xd4d/iced/master/img/iced.png</PackageIconUrl> -->
    <PackageProjectUrl>https://github.com/0xd4d/iced/</PackageProjectUrl>
    <PackageLicenseUrl>https://github.com/0xd4d/iced//blob/master/COPYING.txt</PackageLicenseUrl>
    <NetStandardImplicitPackageVersion Condition=" '$(TargetFramework)' == 'netstandard1.1' ">1.6.0</NetStandardImplicitPackageVersion>
    <Features>strict</Features>
    <GenerateDocumentationFile>true</GenerateDocumentationFile>
    <!--Add support for sourcelink-->
    <PublishRepositoryUrl>true</PublishRepositoryUrl>
    <AllowedOutputExtensionsInPackageBuildOutputFolder>$(AllowedOutputExtensionsInPackageBuildOutputFolder);.pdb</AllowedOutputExtensionsInPackageBuildOutputFolder>

    <AssemblyOriginatorKeyFile>../Iced.snk</AssemblyOriginatorKeyFile>
    <SignAssembly>True</SignAssembly>

    <LangVersion>7.3</LangVersion>
    <AllowUnsafeBlocks>true</AllowUnsafeBlocks>
  </PropertyGroup>
<<<<<<< HEAD
  <ItemGroup>
    <Reference Include="System" />
  </ItemGroup>
  <ItemGroup>
    <Compile Include="Intel\BlockEncoder.cs" />
    <Compile Include="Intel\BlockEncoderInternal\Block.cs" />
    <Compile Include="Intel\BlockEncoderInternal\CallInstr.cs" />
    <Compile Include="Intel\BlockEncoderInternal\CodeUtils.cs" />
    <Compile Include="Intel\BlockEncoderInternal\CodeWriterImpl.cs" />
    <Compile Include="Intel\BlockEncoderInternal\Instr.cs" />
    <Compile Include="Intel\BlockEncoderInternal\IpRelMemOpInstr.cs" />
    <Compile Include="Intel\BlockEncoderInternal\JccInstr.cs" />
    <Compile Include="Intel\BlockEncoderInternal\JmpInstr.cs" />
    <Compile Include="Intel\BlockEncoderInternal\SimpleBranchInstr.cs" />
    <Compile Include="Intel\BlockEncoderInternal\SimpleInstr.cs" />
    <Compile Include="Intel\BlockEncoderInternal\TargetInstr.cs" />
    <Compile Include="Intel\BlockEncoderInternal\XbeginInstr.cs" />
    <Compile Include="Intel\ByteArrayCodeReader.cs" />
    <Compile Include="Intel\Code.cs" />
    <Compile Include="Intel\CodeReader.cs" />
    <Compile Include="Intel\CodeWriter.cs" />
    <Compile Include="Intel\ConstantOffsets.cs" />
    <Compile Include="Intel\CpuidFeature.cs" />
    <Compile Include="Intel\Decoder.32.cs" />
    <Compile Include="Intel\Decoder.64.cs" />
    <Compile Include="Intel\Decoder.cs" />
    <Compile Include="Intel\DecoderConstants.cs" />
    <Compile Include="Intel\DecoderInternal\OpCodeHandlers.cs" />
    <Compile Include="Intel\DecoderInternal\OpCodeHandlers32.cs" />
    <Compile Include="Intel\DecoderInternal\OpCodeHandlers32Tables.cs" />
    <Compile Include="Intel\DecoderInternal\OpCodeHandlers32Tables_EVEX.cs" />
    <Compile Include="Intel\DecoderInternal\OpCodeHandlers32Tables_VEX.cs" />
    <Compile Include="Intel\DecoderInternal\OpCodeHandlers32Tables_XOP.cs" />
    <Compile Include="Intel\DecoderInternal\OpCodeHandlers32_D3NOW.cs" />
    <Compile Include="Intel\DecoderInternal\OpCodeHandlers32_EVEX.cs" />
    <Compile Include="Intel\DecoderInternal\OpCodeHandlers32_VEX.cs" />
    <Compile Include="Intel\DecoderInternal\OpCodeHandlers64.cs" />
    <Compile Include="Intel\DecoderInternal\OpCodeHandlers64Tables.cs" />
    <Compile Include="Intel\DecoderInternal\OpCodeHandlers64Tables_EVEX.cs" />
    <Compile Include="Intel\DecoderInternal\OpCodeHandlers64Tables_VEX.cs" />
    <Compile Include="Intel\DecoderInternal\OpCodeHandlers64Tables_XOP.cs" />
    <Compile Include="Intel\DecoderInternal\OpCodeHandlers64_D3NOW.cs" />
    <Compile Include="Intel\DecoderInternal\OpCodeHandlers64_EVEX.cs" />
    <Compile Include="Intel\DecoderInternal\OpCodeHandlers64_VEX.cs" />
    <Compile Include="Intel\DecoderInternal\OpCodeHandlersFpu.cs" />
    <Compile Include="Intel\DecoderInternal\OpCodeHandlersFPu32.cs" />
    <Compile Include="Intel\DecoderInternal\OpCodeHandlersFpu32Tables.cs" />
    <Compile Include="Intel\DecoderInternal\OpCodeHandlersFpu64.cs" />
    <Compile Include="Intel\DecoderInternal\OpCodeHandlersFpu64Tables.cs" />
    <Compile Include="Intel\DecoderInternal\OpCodeHandlers_D3NOW.cs" />
    <Compile Include="Intel\Encoder.cs" />
    <Compile Include="Intel\EncoderInternal\EncoderOpCodeHandler.cs" />
    <Compile Include="Intel\EncoderInternal\OpCodeHandlers.cs" />
    <Compile Include="Intel\EncoderInternal\OpHandlers.cs" />
    <Compile Include="Intel\EncodingKind.cs" />
    <Compile Include="Intel\FlowControl.cs" />
    <Compile Include="Intel\Formatter.cs" />
    <Compile Include="Intel\FormatterConstants.cs" />
    <Compile Include="Intel\FormatterOptions.cs" />
    <Compile Include="Intel\FormatterOutput.cs" />
    <Compile Include="Intel\FormatterOutputTextKind.cs" />
    <Compile Include="Intel\FormatterUtils.cs" />
    <Compile Include="Intel\GasFormatter.cs" />
    <Compile Include="Intel\GasFormatterInternal\InstrInfo.cs" />
    <Compile Include="Intel\GasFormatterInternal\InstrInfos.cs" />
    <Compile Include="Intel\GasFormatterInternal\MemorySizes.cs" />
    <Compile Include="Intel\GasFormatterInternal\Registers.cs" />
    <Compile Include="Intel\HexUtils.cs" />
    <Compile Include="Intel\IcedFeatures.cs" />
    <Compile Include="Intel\Instruction.cs" />
    <Compile Include="Intel\InstructionInfo.cs" />
    <Compile Include="Intel\InstructionInfoConstants.cs" />
    <Compile Include="Intel\InstructionInfoExtensions.cs" />
    <Compile Include="Intel\InstructionInfoFactory.cs" />
    <Compile Include="Intel\InstructionInfoInternal\InfoHandlerFlags.cs" />
    <Compile Include="Intel\InstructionInfoInternal\InfoHandlers.cs" />
    <Compile Include="Intel\InstructionInfoInternal\RflagsInfoConstants.cs" />
    <Compile Include="Intel\InstructionInfoInternal\SimpleList.cs" />
    <Compile Include="Intel\InstructionUtils.cs" />
    <Compile Include="Intel\IntelFormatter.cs" />
    <Compile Include="Intel\IntelFormatterInternal\InstrInfo.cs" />
    <Compile Include="Intel\IntelFormatterInternal\InstrInfos.cs" />
    <Compile Include="Intel\IntelFormatterInternal\MemorySizes.cs" />
    <Compile Include="Intel\IntelFormatterInternal\Registers.cs" />
    <Compile Include="Intel\MandatoryPrefix.cs" />
    <Compile Include="Intel\MasmFormatter.cs" />
    <Compile Include="Intel\MasmFormatterInternal\InstrInfo.cs" />
    <Compile Include="Intel\MasmFormatterInternal\InstrInfos.cs" />
    <Compile Include="Intel\MasmFormatterInternal\MemorySizes.cs" />
    <Compile Include="Intel\MasmFormatterInternal\Registers.cs" />
    <Compile Include="Intel\MemorySize.cs" />
    <Compile Include="Intel\NasmFormatter.cs" />
    <Compile Include="Intel\NasmFormatterInternal\InstrInfo.cs" />
    <Compile Include="Intel\NasmFormatterInternal\InstrInfos.cs" />
    <Compile Include="Intel\NasmFormatterInternal\MemorySizes.cs" />
    <Compile Include="Intel\NasmFormatterInternal\Registers.cs" />
    <Compile Include="Intel\NumberFormatter.cs" />
    <Compile Include="Intel\OpAccess.cs" />
    <Compile Include="Intel\OpKind.cs" />
    <Compile Include="Intel\Register.cs" />
    <Compile Include="Intel\RflagsBits.cs" />
    <Compile Include="Intel\RoundingControl.cs" />
    <Compile Include="Intel\StringBuilderFormatterOutput.cs" />
    <Compile Include="Intel\SymbolResolver.cs" />
    <Compile Include="Intel\TupleType.cs" />
    <Compile Include="Intel\UsedMemory.cs" />
    <Compile Include="Intel\UsedRegister.cs" />
    <Compile Include="Intel\VectorLength.cs" />
    <Compile Include="Properties\AssemblyInfo.cs" />
  </ItemGroup>
  <Import Project="$(MSBuildToolsPath)\Microsoft.CSharp.targets" />
=======
>>>>>>> d7e6ec91
</Project><|MERGE_RESOLUTION|>--- conflicted
+++ resolved
@@ -30,118 +30,4 @@
     <LangVersion>7.3</LangVersion>
     <AllowUnsafeBlocks>true</AllowUnsafeBlocks>
   </PropertyGroup>
-<<<<<<< HEAD
-  <ItemGroup>
-    <Reference Include="System" />
-  </ItemGroup>
-  <ItemGroup>
-    <Compile Include="Intel\BlockEncoder.cs" />
-    <Compile Include="Intel\BlockEncoderInternal\Block.cs" />
-    <Compile Include="Intel\BlockEncoderInternal\CallInstr.cs" />
-    <Compile Include="Intel\BlockEncoderInternal\CodeUtils.cs" />
-    <Compile Include="Intel\BlockEncoderInternal\CodeWriterImpl.cs" />
-    <Compile Include="Intel\BlockEncoderInternal\Instr.cs" />
-    <Compile Include="Intel\BlockEncoderInternal\IpRelMemOpInstr.cs" />
-    <Compile Include="Intel\BlockEncoderInternal\JccInstr.cs" />
-    <Compile Include="Intel\BlockEncoderInternal\JmpInstr.cs" />
-    <Compile Include="Intel\BlockEncoderInternal\SimpleBranchInstr.cs" />
-    <Compile Include="Intel\BlockEncoderInternal\SimpleInstr.cs" />
-    <Compile Include="Intel\BlockEncoderInternal\TargetInstr.cs" />
-    <Compile Include="Intel\BlockEncoderInternal\XbeginInstr.cs" />
-    <Compile Include="Intel\ByteArrayCodeReader.cs" />
-    <Compile Include="Intel\Code.cs" />
-    <Compile Include="Intel\CodeReader.cs" />
-    <Compile Include="Intel\CodeWriter.cs" />
-    <Compile Include="Intel\ConstantOffsets.cs" />
-    <Compile Include="Intel\CpuidFeature.cs" />
-    <Compile Include="Intel\Decoder.32.cs" />
-    <Compile Include="Intel\Decoder.64.cs" />
-    <Compile Include="Intel\Decoder.cs" />
-    <Compile Include="Intel\DecoderConstants.cs" />
-    <Compile Include="Intel\DecoderInternal\OpCodeHandlers.cs" />
-    <Compile Include="Intel\DecoderInternal\OpCodeHandlers32.cs" />
-    <Compile Include="Intel\DecoderInternal\OpCodeHandlers32Tables.cs" />
-    <Compile Include="Intel\DecoderInternal\OpCodeHandlers32Tables_EVEX.cs" />
-    <Compile Include="Intel\DecoderInternal\OpCodeHandlers32Tables_VEX.cs" />
-    <Compile Include="Intel\DecoderInternal\OpCodeHandlers32Tables_XOP.cs" />
-    <Compile Include="Intel\DecoderInternal\OpCodeHandlers32_D3NOW.cs" />
-    <Compile Include="Intel\DecoderInternal\OpCodeHandlers32_EVEX.cs" />
-    <Compile Include="Intel\DecoderInternal\OpCodeHandlers32_VEX.cs" />
-    <Compile Include="Intel\DecoderInternal\OpCodeHandlers64.cs" />
-    <Compile Include="Intel\DecoderInternal\OpCodeHandlers64Tables.cs" />
-    <Compile Include="Intel\DecoderInternal\OpCodeHandlers64Tables_EVEX.cs" />
-    <Compile Include="Intel\DecoderInternal\OpCodeHandlers64Tables_VEX.cs" />
-    <Compile Include="Intel\DecoderInternal\OpCodeHandlers64Tables_XOP.cs" />
-    <Compile Include="Intel\DecoderInternal\OpCodeHandlers64_D3NOW.cs" />
-    <Compile Include="Intel\DecoderInternal\OpCodeHandlers64_EVEX.cs" />
-    <Compile Include="Intel\DecoderInternal\OpCodeHandlers64_VEX.cs" />
-    <Compile Include="Intel\DecoderInternal\OpCodeHandlersFpu.cs" />
-    <Compile Include="Intel\DecoderInternal\OpCodeHandlersFPu32.cs" />
-    <Compile Include="Intel\DecoderInternal\OpCodeHandlersFpu32Tables.cs" />
-    <Compile Include="Intel\DecoderInternal\OpCodeHandlersFpu64.cs" />
-    <Compile Include="Intel\DecoderInternal\OpCodeHandlersFpu64Tables.cs" />
-    <Compile Include="Intel\DecoderInternal\OpCodeHandlers_D3NOW.cs" />
-    <Compile Include="Intel\Encoder.cs" />
-    <Compile Include="Intel\EncoderInternal\EncoderOpCodeHandler.cs" />
-    <Compile Include="Intel\EncoderInternal\OpCodeHandlers.cs" />
-    <Compile Include="Intel\EncoderInternal\OpHandlers.cs" />
-    <Compile Include="Intel\EncodingKind.cs" />
-    <Compile Include="Intel\FlowControl.cs" />
-    <Compile Include="Intel\Formatter.cs" />
-    <Compile Include="Intel\FormatterConstants.cs" />
-    <Compile Include="Intel\FormatterOptions.cs" />
-    <Compile Include="Intel\FormatterOutput.cs" />
-    <Compile Include="Intel\FormatterOutputTextKind.cs" />
-    <Compile Include="Intel\FormatterUtils.cs" />
-    <Compile Include="Intel\GasFormatter.cs" />
-    <Compile Include="Intel\GasFormatterInternal\InstrInfo.cs" />
-    <Compile Include="Intel\GasFormatterInternal\InstrInfos.cs" />
-    <Compile Include="Intel\GasFormatterInternal\MemorySizes.cs" />
-    <Compile Include="Intel\GasFormatterInternal\Registers.cs" />
-    <Compile Include="Intel\HexUtils.cs" />
-    <Compile Include="Intel\IcedFeatures.cs" />
-    <Compile Include="Intel\Instruction.cs" />
-    <Compile Include="Intel\InstructionInfo.cs" />
-    <Compile Include="Intel\InstructionInfoConstants.cs" />
-    <Compile Include="Intel\InstructionInfoExtensions.cs" />
-    <Compile Include="Intel\InstructionInfoFactory.cs" />
-    <Compile Include="Intel\InstructionInfoInternal\InfoHandlerFlags.cs" />
-    <Compile Include="Intel\InstructionInfoInternal\InfoHandlers.cs" />
-    <Compile Include="Intel\InstructionInfoInternal\RflagsInfoConstants.cs" />
-    <Compile Include="Intel\InstructionInfoInternal\SimpleList.cs" />
-    <Compile Include="Intel\InstructionUtils.cs" />
-    <Compile Include="Intel\IntelFormatter.cs" />
-    <Compile Include="Intel\IntelFormatterInternal\InstrInfo.cs" />
-    <Compile Include="Intel\IntelFormatterInternal\InstrInfos.cs" />
-    <Compile Include="Intel\IntelFormatterInternal\MemorySizes.cs" />
-    <Compile Include="Intel\IntelFormatterInternal\Registers.cs" />
-    <Compile Include="Intel\MandatoryPrefix.cs" />
-    <Compile Include="Intel\MasmFormatter.cs" />
-    <Compile Include="Intel\MasmFormatterInternal\InstrInfo.cs" />
-    <Compile Include="Intel\MasmFormatterInternal\InstrInfos.cs" />
-    <Compile Include="Intel\MasmFormatterInternal\MemorySizes.cs" />
-    <Compile Include="Intel\MasmFormatterInternal\Registers.cs" />
-    <Compile Include="Intel\MemorySize.cs" />
-    <Compile Include="Intel\NasmFormatter.cs" />
-    <Compile Include="Intel\NasmFormatterInternal\InstrInfo.cs" />
-    <Compile Include="Intel\NasmFormatterInternal\InstrInfos.cs" />
-    <Compile Include="Intel\NasmFormatterInternal\MemorySizes.cs" />
-    <Compile Include="Intel\NasmFormatterInternal\Registers.cs" />
-    <Compile Include="Intel\NumberFormatter.cs" />
-    <Compile Include="Intel\OpAccess.cs" />
-    <Compile Include="Intel\OpKind.cs" />
-    <Compile Include="Intel\Register.cs" />
-    <Compile Include="Intel\RflagsBits.cs" />
-    <Compile Include="Intel\RoundingControl.cs" />
-    <Compile Include="Intel\StringBuilderFormatterOutput.cs" />
-    <Compile Include="Intel\SymbolResolver.cs" />
-    <Compile Include="Intel\TupleType.cs" />
-    <Compile Include="Intel\UsedMemory.cs" />
-    <Compile Include="Intel\UsedRegister.cs" />
-    <Compile Include="Intel\VectorLength.cs" />
-    <Compile Include="Properties\AssemblyInfo.cs" />
-  </ItemGroup>
-  <Import Project="$(MSBuildToolsPath)\Microsoft.CSharp.targets" />
-=======
->>>>>>> d7e6ec91
 </Project>