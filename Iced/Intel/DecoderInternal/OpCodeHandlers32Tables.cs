--- conflicted
+++ resolved
@@ -26,3707 +26,8 @@
 	static class OpCodeHandlers32Tables {
 		internal static readonly OpCodeHandler[] OneByteHandlers;
 
-<<<<<<< HEAD
-		static OpCodeHandlers32Tables() {
-			// Store it in a local. Instead of 1000+ ldfld, we'll have 1000+ ldloc.0 (save 4 bytes per load)
-			var invalid = OpCodeHandler_Invalid.Instance;
-
-			var handlers_Grp_80 = new OpCodeHandler[8] {
-				new OpCodeHandler_Eb_Ib(Code.Add_rm8_imm8, HandlerFlags.XacquireRelease),
-				new OpCodeHandler_Eb_Ib(Code.Or_rm8_imm8, HandlerFlags.XacquireRelease),
-				new OpCodeHandler_Eb_Ib(Code.Adc_rm8_imm8, HandlerFlags.XacquireRelease),
-				new OpCodeHandler_Eb_Ib(Code.Sbb_rm8_imm8, HandlerFlags.XacquireRelease),
-				new OpCodeHandler_Eb_Ib(Code.And_rm8_imm8, HandlerFlags.XacquireRelease),
-				new OpCodeHandler_Eb_Ib(Code.Sub_rm8_imm8, HandlerFlags.XacquireRelease),
-				new OpCodeHandler_Eb_Ib(Code.Xor_rm8_imm8, HandlerFlags.XacquireRelease),
-				new OpCodeHandler_Eb_Ib(Code.Cmp_rm8_imm8),
-			};
-
-			var handlers_Grp_81 = new OpCodeHandler[8] {
-				new OpCodeHandler_Ev_Iz(Code.Add_rm16_imm16, Code.Add_rm32_imm32, Code.Add_rm64_imm32, HandlerFlags.XacquireRelease),
-				new OpCodeHandler_Ev_Iz(Code.Or_rm16_imm16, Code.Or_rm32_imm32, Code.Or_rm64_imm32, HandlerFlags.XacquireRelease),
-				new OpCodeHandler_Ev_Iz(Code.Adc_rm16_imm16, Code.Adc_rm32_imm32, Code.Adc_rm64_imm32, HandlerFlags.XacquireRelease),
-				new OpCodeHandler_Ev_Iz(Code.Sbb_rm16_imm16, Code.Sbb_rm32_imm32, Code.Sbb_rm64_imm32, HandlerFlags.XacquireRelease),
-				new OpCodeHandler_Ev_Iz(Code.And_rm16_imm16, Code.And_rm32_imm32, Code.And_rm64_imm32, HandlerFlags.XacquireRelease),
-				new OpCodeHandler_Ev_Iz(Code.Sub_rm16_imm16, Code.Sub_rm32_imm32, Code.Sub_rm64_imm32, HandlerFlags.XacquireRelease),
-				new OpCodeHandler_Ev_Iz(Code.Xor_rm16_imm16, Code.Xor_rm32_imm32, Code.Xor_rm64_imm32, HandlerFlags.XacquireRelease),
-				new OpCodeHandler_Ev_Iz(Code.Cmp_rm16_imm16, Code.Cmp_rm32_imm32, Code.Cmp_rm64_imm32),
-			};
-
-			var handlers_Grp_82 = new OpCodeHandler[8] {
-				new OpCodeHandler_Eb_Ib(Code.Add_rm8_imm8_82, HandlerFlags.XacquireRelease),
-				new OpCodeHandler_Eb_Ib(Code.Or_rm8_imm8_82, HandlerFlags.XacquireRelease),
-				new OpCodeHandler_Eb_Ib(Code.Adc_rm8_imm8_82, HandlerFlags.XacquireRelease),
-				new OpCodeHandler_Eb_Ib(Code.Sbb_rm8_imm8_82, HandlerFlags.XacquireRelease),
-				new OpCodeHandler_Eb_Ib(Code.And_rm8_imm8_82, HandlerFlags.XacquireRelease),
-				new OpCodeHandler_Eb_Ib(Code.Sub_rm8_imm8_82, HandlerFlags.XacquireRelease),
-				new OpCodeHandler_Eb_Ib(Code.Xor_rm8_imm8_82, HandlerFlags.XacquireRelease),
-				new OpCodeHandler_Eb_Ib(Code.Cmp_rm8_imm8_82),
-			};
-
-			var handlers_Grp_83 = new OpCodeHandler[8] {
-				new OpCodeHandler_Ev_Ib(Code.Add_rm16_imm8, Code.Add_rm32_imm8, Code.Add_rm64_imm8, HandlerFlags.XacquireRelease),
-				new OpCodeHandler_Ev_Ib(Code.Or_rm16_imm8, Code.Or_rm32_imm8, Code.Or_rm64_imm8, HandlerFlags.XacquireRelease),
-				new OpCodeHandler_Ev_Ib(Code.Adc_rm16_imm8, Code.Adc_rm32_imm8, Code.Adc_rm64_imm8, HandlerFlags.XacquireRelease),
-				new OpCodeHandler_Ev_Ib(Code.Sbb_rm16_imm8, Code.Sbb_rm32_imm8, Code.Sbb_rm64_imm8, HandlerFlags.XacquireRelease),
-				new OpCodeHandler_Ev_Ib(Code.And_rm16_imm8, Code.And_rm32_imm8, Code.And_rm64_imm8, HandlerFlags.XacquireRelease),
-				new OpCodeHandler_Ev_Ib(Code.Sub_rm16_imm8, Code.Sub_rm32_imm8, Code.Sub_rm64_imm8, HandlerFlags.XacquireRelease),
-				new OpCodeHandler_Ev_Ib(Code.Xor_rm16_imm8, Code.Xor_rm32_imm8, Code.Xor_rm64_imm8, HandlerFlags.XacquireRelease),
-				new OpCodeHandler_Ev_Ib(Code.Cmp_rm16_imm8, Code.Cmp_rm32_imm8, Code.Cmp_rm64_imm8),
-			};
-
-			var handlers_Grp_8F = new OpCodeHandler[8] {
-				new OpCodeHandler_Ev(Code.Pop_rm16, Code.Pop_rm32, Code.Pop_rm64),
-				invalid,
-				invalid,
-				invalid,
-				invalid,
-				invalid,
-				invalid,
-				invalid,
-			};
-
-			var handlers_Grp_C0 = new OpCodeHandler[8] {
-				new OpCodeHandler_Eb_Ib(Code.Rol_rm8_imm8),
-				new OpCodeHandler_Eb_Ib(Code.Ror_rm8_imm8),
-				new OpCodeHandler_Eb_Ib(Code.Rcl_rm8_imm8),
-				new OpCodeHandler_Eb_Ib(Code.Rcr_rm8_imm8),
-				new OpCodeHandler_Eb_Ib(Code.Shl_rm8_imm8),
-				new OpCodeHandler_Eb_Ib(Code.Shr_rm8_imm8),
-				new OpCodeHandler_Eb_Ib(Code.Sal_rm8_imm8),
-				new OpCodeHandler_Eb_Ib(Code.Sar_rm8_imm8),
-			};
-
-			var handlers_Grp_C1 = new OpCodeHandler[8] {
-				new OpCodeHandler_Ev_Ib2(Code.Rol_rm16_imm8, Code.Rol_rm32_imm8, Code.Rol_rm64_imm8),
-				new OpCodeHandler_Ev_Ib2(Code.Ror_rm16_imm8, Code.Ror_rm32_imm8, Code.Ror_rm64_imm8),
-				new OpCodeHandler_Ev_Ib2(Code.Rcl_rm16_imm8, Code.Rcl_rm32_imm8, Code.Rcl_rm64_imm8),
-				new OpCodeHandler_Ev_Ib2(Code.Rcr_rm16_imm8, Code.Rcr_rm32_imm8, Code.Rcr_rm64_imm8),
-				new OpCodeHandler_Ev_Ib2(Code.Shl_rm16_imm8, Code.Shl_rm32_imm8, Code.Shl_rm64_imm8),
-				new OpCodeHandler_Ev_Ib2(Code.Shr_rm16_imm8, Code.Shr_rm32_imm8, Code.Shr_rm64_imm8),
-				new OpCodeHandler_Ev_Ib2(Code.Sal_rm16_imm8, Code.Sal_rm32_imm8, Code.Sal_rm64_imm8),
-				new OpCodeHandler_Ev_Ib2(Code.Sar_rm16_imm8, Code.Sar_rm32_imm8, Code.Sar_rm64_imm8),
-			};
-
-			var handlers_Grp_D0 = new OpCodeHandler[8] {
-				new OpCodeHandler_Eb_1(Code.Rol_rm8_1),
-				new OpCodeHandler_Eb_1(Code.Ror_rm8_1),
-				new OpCodeHandler_Eb_1(Code.Rcl_rm8_1),
-				new OpCodeHandler_Eb_1(Code.Rcr_rm8_1),
-				new OpCodeHandler_Eb_1(Code.Shl_rm8_1),
-				new OpCodeHandler_Eb_1(Code.Shr_rm8_1),
-				new OpCodeHandler_Eb_1(Code.Sal_rm8_1),
-				new OpCodeHandler_Eb_1(Code.Sar_rm8_1),
-			};
-
-			var handlers_Grp_D1 = new OpCodeHandler[8] {
-				new OpCodeHandler_Ev_1(Code.Rol_rm16_1, Code.Rol_rm32_1, Code.Rol_rm64_1),
-				new OpCodeHandler_Ev_1(Code.Ror_rm16_1, Code.Ror_rm32_1, Code.Ror_rm64_1),
-				new OpCodeHandler_Ev_1(Code.Rcl_rm16_1, Code.Rcl_rm32_1, Code.Rcl_rm64_1),
-				new OpCodeHandler_Ev_1(Code.Rcr_rm16_1, Code.Rcr_rm32_1, Code.Rcr_rm64_1),
-				new OpCodeHandler_Ev_1(Code.Shl_rm16_1, Code.Shl_rm32_1, Code.Shl_rm64_1),
-				new OpCodeHandler_Ev_1(Code.Shr_rm16_1, Code.Shr_rm32_1, Code.Shr_rm64_1),
-				new OpCodeHandler_Ev_1(Code.Sal_rm16_1, Code.Sal_rm32_1, Code.Sal_rm64_1),
-				new OpCodeHandler_Ev_1(Code.Sar_rm16_1, Code.Sar_rm32_1, Code.Sar_rm64_1),
-			};
-
-			var handlers_Grp_D2 = new OpCodeHandler[8] {
-				new OpCodeHandler_Eb_CL(Code.Rol_rm8_CL),
-				new OpCodeHandler_Eb_CL(Code.Ror_rm8_CL),
-				new OpCodeHandler_Eb_CL(Code.Rcl_rm8_CL),
-				new OpCodeHandler_Eb_CL(Code.Rcr_rm8_CL),
-				new OpCodeHandler_Eb_CL(Code.Shl_rm8_CL),
-				new OpCodeHandler_Eb_CL(Code.Shr_rm8_CL),
-				new OpCodeHandler_Eb_CL(Code.Sal_rm8_CL),
-				new OpCodeHandler_Eb_CL(Code.Sar_rm8_CL),
-			};
-
-			var handlers_Grp_D3 = new OpCodeHandler[8] {
-				new OpCodeHandler_Ev_CL(Code.Rol_rm16_CL, Code.Rol_rm32_CL, Code.Rol_rm64_CL),
-				new OpCodeHandler_Ev_CL(Code.Ror_rm16_CL, Code.Ror_rm32_CL, Code.Ror_rm64_CL),
-				new OpCodeHandler_Ev_CL(Code.Rcl_rm16_CL, Code.Rcl_rm32_CL, Code.Rcl_rm64_CL),
-				new OpCodeHandler_Ev_CL(Code.Rcr_rm16_CL, Code.Rcr_rm32_CL, Code.Rcr_rm64_CL),
-				new OpCodeHandler_Ev_CL(Code.Shl_rm16_CL, Code.Shl_rm32_CL, Code.Shl_rm64_CL),
-				new OpCodeHandler_Ev_CL(Code.Shr_rm16_CL, Code.Shr_rm32_CL, Code.Shr_rm64_CL),
-				new OpCodeHandler_Ev_CL(Code.Sal_rm16_CL, Code.Sal_rm32_CL, Code.Sal_rm64_CL),
-				new OpCodeHandler_Ev_CL(Code.Sar_rm16_CL, Code.Sar_rm32_CL, Code.Sar_rm64_CL),
-			};
-
-			var handlers_Grp_F6 = new OpCodeHandler[8] {
-				new OpCodeHandler_Eb_Ib(Code.Test_rm8_imm8),
-				new OpCodeHandler_Eb_Ib(Code.Test_rm8_imm8_F6r1),
-				new OpCodeHandler_Eb(Code.Not_rm8, HandlerFlags.XacquireRelease),
-				new OpCodeHandler_Eb(Code.Neg_rm8, HandlerFlags.XacquireRelease),
-				new OpCodeHandler_Eb(Code.Mul_rm8),
-				new OpCodeHandler_Eb(Code.Imul_rm8),
-				new OpCodeHandler_Eb(Code.Div_rm8),
-				new OpCodeHandler_Eb(Code.Idiv_rm8),
-			};
-
-			var handlers_Grp_F7 = new OpCodeHandler[8] {
-				new OpCodeHandler_Ev_Iz(Code.Test_rm16_imm16, Code.Test_rm32_imm32, Code.Test_rm64_imm32),
-				new OpCodeHandler_Ev_Iz(Code.Test_rm16_imm16_F7r1, Code.Test_rm32_imm32_F7r1, Code.Test_rm64_imm32_F7r1),
-				new OpCodeHandler_Ev(Code.Not_rm16, Code.Not_rm32, Code.Not_rm64, HandlerFlags.XacquireRelease),
-				new OpCodeHandler_Ev(Code.Neg_rm16, Code.Neg_rm32, Code.Neg_rm64, HandlerFlags.XacquireRelease),
-				new OpCodeHandler_Ev(Code.Mul_rm16, Code.Mul_rm32, Code.Mul_rm64),
-				new OpCodeHandler_Ev(Code.Imul_rm16, Code.Imul_rm32, Code.Imul_rm64),
-				new OpCodeHandler_Ev(Code.Div_rm16, Code.Div_rm32, Code.Div_rm64),
-				new OpCodeHandler_Ev(Code.Idiv_rm16, Code.Idiv_rm32, Code.Idiv_rm64),
-			};
-
-			var handlers_Grp_FE = new OpCodeHandler[8] {
-				new OpCodeHandler_Eb(Code.Inc_rm8, HandlerFlags.XacquireRelease),
-				new OpCodeHandler_Eb(Code.Dec_rm8, HandlerFlags.XacquireRelease),
-				invalid,
-				invalid,
-				invalid,
-				invalid,
-				invalid,
-				invalid,
-			};
-
-			var handlers_Grp_FF = new OpCodeHandler[8] {
-				new OpCodeHandler_Ev(Code.Inc_rm16, Code.Inc_rm32, Code.Inc_rm64, HandlerFlags.XacquireRelease),
-				new OpCodeHandler_Ev(Code.Dec_rm16, Code.Dec_rm32, Code.Dec_rm64, HandlerFlags.XacquireRelease),
-				new OpCodeHandler_Evj(Code.Call_rm16, Code.Call_rm32),
-				new OpCodeHandler_Ep(Code.Call_m1616, Code.Call_m3216, Code.Call_m6416),
-				new OpCodeHandler_Evj(Code.Jmp_rm16, Code.Jmp_rm32),
-				new OpCodeHandler_Ep(Code.Jmp_m1616, Code.Jmp_m3216, Code.Jmp_m6416),
-				new OpCodeHandler_Ev(Code.Push_rm16, Code.Push_rm32, Code.Push_rm64),
-				invalid,
-			};
-
-			var handlers_Grp_0F00 = new OpCodeHandler[8] {
-				new OpCodeHandler_Evw(Code.Sldt_rm16, Code.Sldt_r32m16, Code.Sldt_r64m16),
-				new OpCodeHandler_Evw(Code.Str_rm16, Code.Str_r32m16, Code.Str_r64m16),
-				new OpCodeHandler_Ew(Code.Lldt_rm16, Code.Lldt_r32m16, Code.Lldt_r64m16),
-				new OpCodeHandler_Ew(Code.Ltr_rm16, Code.Ltr_r32m16, Code.Ltr_r64m16),
-				new OpCodeHandler_Ew(Code.Verr_rm16, Code.Verr_r32m16, Code.Verr_r64m16),
-				new OpCodeHandler_Ew(Code.Verw_rm16, Code.Verw_r32m16, Code.Verw_r64m16),
-				new OpCodeHandler_Ev(Code.Jmpe_rm16, Code.Jmpe_rm32, Code.INVALID),
-				invalid,
-			};
-
-			var handlers_Grp_0F01_lo = new OpCodeHandler[8] {
-				new OpCodeHandler_Ms(Code.Sgdt_m40, Code.Sgdt_m48, Code.Sgdt_m80),
-				new OpCodeHandler_Ms(Code.Sidt_m40, Code.Sidt_m48, Code.Sidt_m80),
-				new OpCodeHandler_Ms(Code.Lgdt_m40, Code.Lgdt_m48, Code.Lgdt_m80),
-				new OpCodeHandler_Ms(Code.Lidt_m40, Code.Lidt_m48, Code.Lidt_m80),
-				new OpCodeHandler_Evw(Code.Smsw_rm16, Code.Smsw_r32m16, Code.Smsw_r64m16),
-				new OpCodeHandler_MandatoryPrefix(
-					invalid,
-					invalid,
-					new OpCodeHandler_M(Code.Rstorssp_m64),
-					invalid
-				),
-				new OpCodeHandler_Evw(Code.Lmsw_rm16, Code.Lmsw_r32m16, Code.Lmsw_r64m16),
-				new OpCodeHandler_M(Code.Invlpg_m),
-			};
-
-			var handlers_Grp_0F01_hi = new OpCodeHandler?[0x40] {
-				// C0
-				new OpCodeHandler_Simple(Code.Enclv),
-				new OpCodeHandler_Simple(Code.Vmcall),
-				new OpCodeHandler_Simple(Code.Vmlaunch),
-				new OpCodeHandler_Simple(Code.Vmresume),
-				new OpCodeHandler_Simple(Code.Vmxoff),
-				new OpCodeHandler_Simple(Code.Pconfig),
-				null,
-				null,
-
-				// C8
-				new OpCodeHandler_Simple5(Code.Monitorw, Code.Monitord, Code.Monitorq),
-				new OpCodeHandler_Simple(Code.Mwait),
-				new OpCodeHandler_Simple(Code.Clac),
-				new OpCodeHandler_Simple(Code.Stac),
-				null,
-				null,
-				null,
-				new OpCodeHandler_Simple(Code.Encls),
-
-				// D0
-				new OpCodeHandler_Simple(Code.Xgetbv),
-				new OpCodeHandler_Simple(Code.Xsetbv),
-				null,
-				null,
-				new OpCodeHandler_Simple(Code.Vmfunc),
-				new OpCodeHandler_Simple(Code.Xend),
-				new OpCodeHandler_Simple(Code.Xtest),
-				new OpCodeHandler_Simple(Code.Enclu),
-
-				// D8
-				new OpCodeHandler_Simple5(Code.Vmrunw, Code.Vmrund, Code.Vmrunq),
-				new OpCodeHandler_Simple(Code.Vmmcall),
-				new OpCodeHandler_Simple5(Code.Vmloadw, Code.Vmloadd, Code.Vmloadq),
-				new OpCodeHandler_Simple5(Code.Vmsavew, Code.Vmsaved, Code.Vmsaveq),
-				new OpCodeHandler_Simple(Code.Stgi),
-				new OpCodeHandler_Simple(Code.Clgi),
-				new OpCodeHandler_Simple(Code.Skinit),
-				new OpCodeHandler_Simple5(Code.Invlpgaw, Code.Invlpgad, Code.Invlpgaq),
-
-				// E0
-				null,
-				null,
-				null,
-				null,
-				null,
-				null,
-				null,
-				null,
-
-				// E8
-				new OpCodeHandler_MandatoryPrefix(
-					invalid,
-					invalid,
-					new OpCodeHandler_Simple_ModRM(Code.Setssbsy),
-					invalid
-				),
-				null,
-				new OpCodeHandler_MandatoryPrefix(
-					invalid,
-					invalid,
-					new OpCodeHandler_Simple_ModRM(Code.Saveprevssp),
-					invalid
-				),
-				null,
-				null,
-				null,
-				new OpCodeHandler_Simple(Code.Rdpkru),
-				new OpCodeHandler_Simple(Code.Wrpkru),
-
-				// F0
-				null,
-				null,
-				null,
-				null,
-				null,
-				null,
-				null,
-				null,
-
-				// F8
-				new OpCodeHandler_Simple(Code.Swapgs),
-				new OpCodeHandler_Simple(Code.Rdtscp),
-				new OpCodeHandler_Simple5(Code.Monitorxw, Code.Monitorxd, Code.Monitorxq),
-				new OpCodeHandler_Simple(Code.Mwaitx),
-				new OpCodeHandler_Simple5(Code.Clzerow, Code.Clzerod, Code.Clzeroq),
-				null,
-				null,
-				null,
-			};
-
-			var handlers_Grp_0FA6_lo = new OpCodeHandler[8] {
-				invalid,
-				invalid,
-				invalid,
-				invalid,
-				invalid,
-				invalid,
-				invalid,
-				invalid,
-			};
-
-			var handlers_Grp_0FA6_hi = new OpCodeHandler?[0x40] {
-				// C0
-				new OpCodeHandler_Simple5(Code.Montmul_16, Code.Montmul_32, Code.Montmul_64),
-				null,
-				null,
-				null,
-				null,
-				null,
-				null,
-				null,
-
-				// C8
-				new OpCodeHandler_Simple5(Code.Xsha1_16, Code.Xsha1_32, Code.Xsha1_64),
-				null,
-				null,
-				null,
-				null,
-				null,
-				null,
-				null,
-
-				// D0
-				new OpCodeHandler_Simple5(Code.Xsha256_16, Code.Xsha256_32, Code.Xsha256_64),
-				null,
-				null,
-				null,
-				null,
-				null,
-				null,
-				null,
-
-				// D8
-				null,
-				null,
-				null,
-				null,
-				null,
-				null,
-				null,
-				null,
-
-				// E0
-				null,
-				null,
-				null,
-				null,
-				null,
-				null,
-				null,
-				null,
-
-				// E8
-				null,
-				null,
-				null,
-				null,
-				null,
-				null,
-				null,
-				null,
-
-				// F0
-				null,
-				null,
-				null,
-				null,
-				null,
-				null,
-				null,
-				null,
-
-				// F8
-				null,
-				null,
-				null,
-				null,
-				null,
-				null,
-				null,
-				null,
-			};
-
-			var handlers_Grp_0FA7_lo = new OpCodeHandler[8] {
-				invalid,
-				invalid,
-				invalid,
-				invalid,
-				invalid,
-				invalid,
-				invalid,
-				invalid,
-			};
-
-			var handlers_Grp_0FA7_hi = new OpCodeHandler?[0x40] {
-				// C0
-				new OpCodeHandler_Simple5(Code.Xstore_16, Code.Xstore_32, Code.Xstore_64),
-				null,
-				null,
-				null,
-				null,
-				null,
-				null,
-				null,
-
-				// C8
-				new OpCodeHandler_Simple5(Code.XcryptEcb_16, Code.XcryptEcb_32, Code.XcryptEcb_64),
-				null,
-				null,
-				null,
-				null,
-				null,
-				null,
-				null,
-
-				// D0
-				new OpCodeHandler_Simple5(Code.XcryptCbc_16, Code.XcryptCbc_32, Code.XcryptCbc_64),
-				null,
-				null,
-				null,
-				null,
-				null,
-				null,
-				null,
-
-				// D8
-				new OpCodeHandler_Simple5(Code.XcryptCtr_16, Code.XcryptCtr_32, Code.XcryptCtr_64),
-				null,
-				null,
-				null,
-				null,
-				null,
-				null,
-				null,
-
-				// E0
-				new OpCodeHandler_Simple5(Code.XcryptCfb_16, Code.XcryptCfb_32, Code.XcryptCfb_64),
-				null,
-				null,
-				null,
-				null,
-				null,
-				null,
-				null,
-
-				// E8
-				new OpCodeHandler_Simple5(Code.XcryptOfb_16, Code.XcryptOfb_32, Code.XcryptOfb_64),
-				null,
-				null,
-				null,
-				null,
-				null,
-				null,
-				null,
-
-				// F0
-				null,
-				null,
-				null,
-				null,
-				null,
-				null,
-				null,
-				null,
-
-				// F8
-				null,
-				null,
-				null,
-				null,
-				null,
-				null,
-				null,
-				null,
-			};
-
-			var handlers_Grp_0FBA = new OpCodeHandler[8] {
-				invalid,
-				invalid,
-				invalid,
-				invalid,
-				new OpCodeHandler_Ev_Ib2(Code.Bt_rm16_imm8, Code.Bt_rm32_imm8, Code.Bt_rm64_imm8),
-				new OpCodeHandler_Ev_Ib2(Code.Bts_rm16_imm8, Code.Bts_rm32_imm8, Code.Bts_rm64_imm8, HandlerFlags.XacquireRelease),
-				new OpCodeHandler_Ev_Ib2(Code.Btr_rm16_imm8, Code.Btr_rm32_imm8, Code.Btr_rm64_imm8, HandlerFlags.XacquireRelease),
-				new OpCodeHandler_Ev_Ib2(Code.Btc_rm16_imm8, Code.Btc_rm32_imm8, Code.Btc_rm64_imm8, HandlerFlags.XacquireRelease),
-			};
-
-			var handlers_Grp_0FC7 = new OpCodeHandler[8] {
-				invalid,
-				new OpCodeHandler_M_REXW(Code.Cmpxchg8b_m64, Code.Cmpxchg16b_m128, HandlerFlags.XacquireRelease, HandlerFlags.None),
-				invalid,
-				new OpCodeHandler_MandatoryPrefix(
-					new OpCodeHandler_M_REXW(Code.Xrstors_m, Code.Xrstors64_m),
-					invalid,
-					invalid,
-					invalid
-				),
-				new OpCodeHandler_MandatoryPrefix(
-					new OpCodeHandler_M_REXW(Code.Xsavec_m, Code.Xsavec64_m),
-					invalid,
-					invalid,
-					invalid
-				),
-				new OpCodeHandler_MandatoryPrefix(
-					new OpCodeHandler_Ev_REXW(Code.Xsaves_m, Code.Xsaves64_m, allowReg: false, allowMem: true),
-					invalid,
-					invalid,
-					invalid
-				),
-				new OpCodeHandler_MandatoryPrefix3(
-					new OpCodeHandler_Rv(Code.Rdrand_r16, Code.Rdrand_r32, Code.Rdrand_r64),
-					new OpCodeHandler_M(Code.Vmptrld_m64),
-					new OpCodeHandler_Rv(Code.Rdrand_r16, Code.Rdrand_r32, Code.Rdrand_r64),
-					new OpCodeHandler_M(Code.Vmclear_m64),
-					invalid,
-					new OpCodeHandler_M(Code.Vmxon_m64),
-					invalid,
-					invalid,
-					LegacyHandlerFlags.HandlerReg | LegacyHandlerFlags.Handler66Reg
-				),
-				new OpCodeHandler_MandatoryPrefix3(
-					new OpCodeHandler_Rv(Code.Rdseed_r16, Code.Rdseed_r32, Code.Rdseed_r64),
-					new OpCodeHandler_M(Code.Vmptrst_m64),
-					new OpCodeHandler_Rv(Code.Rdseed_r16, Code.Rdseed_r32, Code.Rdseed_r64),
-					invalid,
-					new OpCodeHandler_Rv_32_64(Code.Rdpid_r32, Code.Rdpid_r64),
-					invalid,
-					invalid,
-					invalid,
-					LegacyHandlerFlags.HandlerReg | LegacyHandlerFlags.Handler66Reg
-				),
-			};
-
-			var handlers_Grp_C6_lo = new OpCodeHandler[8] {
-				new OpCodeHandler_Eb_Ib(Code.Mov_rm8_imm8, HandlerFlags.Xrelease | HandlerFlags.XacquireReleaseNoLock),
-				invalid,
-				invalid,
-				invalid,
-				invalid,
-				invalid,
-				invalid,
-				invalid,
-			};
-
-			var handlers_Grp_C6_hi = new OpCodeHandler?[0x40] {
-				// C0
-				null,
-				null,
-				null,
-				null,
-				null,
-				null,
-				null,
-				null,
-
-				// C8
-				null,
-				null,
-				null,
-				null,
-				null,
-				null,
-				null,
-				null,
-
-				// D0
-				null,
-				null,
-				null,
-				null,
-				null,
-				null,
-				null,
-				null,
-
-				// D8
-				null,
-				null,
-				null,
-				null,
-				null,
-				null,
-				null,
-				null,
-
-				// E0
-				null,
-				null,
-				null,
-				null,
-				null,
-				null,
-				null,
-				null,
-
-				// E8
-				null,
-				null,
-				null,
-				null,
-				null,
-				null,
-				null,
-				null,
-
-				// F0
-				null,
-				null,
-				null,
-				null,
-				null,
-				null,
-				null,
-				null,
-
-				// F8
-				new OpCodeHandler_Ib3(Code.Xabort_imm8),
-				null,
-				null,
-				null,
-				null,
-				null,
-				null,
-				null,
-			};
-
-			var handlers_Grp_C7_lo = new OpCodeHandler[8] {
-				new OpCodeHandler_Ev_Iz(Code.Mov_rm16_imm16, Code.Mov_rm32_imm32, Code.Mov_rm64_imm32, HandlerFlags.Xrelease | HandlerFlags.XacquireReleaseNoLock),
-				invalid,
-				invalid,
-				invalid,
-				invalid,
-				invalid,
-				invalid,
-				invalid,
-			};
-
-			var handlers_Grp_C7_hi = new OpCodeHandler?[0x40] {
-				// C0
-				null,
-				null,
-				null,
-				null,
-				null,
-				null,
-				null,
-				null,
-
-				// C8
-				null,
-				null,
-				null,
-				null,
-				null,
-				null,
-				null,
-				null,
-
-				// D0
-				null,
-				null,
-				null,
-				null,
-				null,
-				null,
-				null,
-				null,
-
-				// D8
-				null,
-				null,
-				null,
-				null,
-				null,
-				null,
-				null,
-				null,
-
-				// E0
-				null,
-				null,
-				null,
-				null,
-				null,
-				null,
-				null,
-				null,
-
-				// E8
-				null,
-				null,
-				null,
-				null,
-				null,
-				null,
-				null,
-				null,
-
-				// F0
-				null,
-				null,
-				null,
-				null,
-				null,
-				null,
-				null,
-				null,
-
-				// F8
-				new OpCodeHandler_Jx(Code.Xbegin_rel16, Code.Xbegin_rel32, Code.Xbegin_rel32),
-				null,
-				null,
-				null,
-				null,
-				null,
-				null,
-				null,
-			};
-
-			var handlers_Grp_0F71 = new OpCodeHandler[8] {
-				invalid,
-				invalid,
-				new OpCodeHandler_MandatoryPrefix(
-					new OpCodeHandler_NIb(Code.Psrlw_mm_imm8),
-					new OpCodeHandler_RIb(Register.XMM0, Code.Psrlw_xmm_imm8),
-					invalid,
-					invalid
-				),
-				invalid,
-				new OpCodeHandler_MandatoryPrefix(
-					new OpCodeHandler_NIb(Code.Psraw_mm_imm8),
-					new OpCodeHandler_RIb(Register.XMM0, Code.Psraw_xmm_imm8),
-					invalid,
-					invalid
-				),
-				invalid,
-				new OpCodeHandler_MandatoryPrefix(
-					new OpCodeHandler_NIb(Code.Psllw_mm_imm8),
-					new OpCodeHandler_RIb(Register.XMM0, Code.Psllw_xmm_imm8),
-					invalid,
-					invalid
-				),
-				invalid,
-			};
-
-			var handlers_Grp_0F72 = new OpCodeHandler[8] {
-				invalid,
-				invalid,
-				new OpCodeHandler_MandatoryPrefix(
-					new OpCodeHandler_NIb(Code.Psrld_mm_imm8),
-					new OpCodeHandler_RIb(Register.XMM0, Code.Psrld_xmm_imm8),
-					invalid,
-					invalid
-				),
-				invalid,
-				new OpCodeHandler_MandatoryPrefix(
-					new OpCodeHandler_NIb(Code.Psrad_mm_imm8),
-					new OpCodeHandler_RIb(Register.XMM0, Code.Psrad_xmm_imm8),
-					invalid,
-					invalid
-				),
-				invalid,
-				new OpCodeHandler_MandatoryPrefix(
-					new OpCodeHandler_NIb(Code.Pslld_mm_imm8),
-					new OpCodeHandler_RIb(Register.XMM0, Code.Pslld_xmm_imm8),
-					invalid,
-					invalid
-				),
-				invalid,
-			};
-
-			var handlers_Grp_0F73 = new OpCodeHandler[8] {
-				invalid,
-				invalid,
-				new OpCodeHandler_MandatoryPrefix(
-					new OpCodeHandler_NIb(Code.Psrlq_mm_imm8),
-					new OpCodeHandler_RIb(Register.XMM0, Code.Psrlq_xmm_imm8),
-					invalid,
-					invalid
-				),
-				new OpCodeHandler_MandatoryPrefix(
-					invalid,
-					new OpCodeHandler_RIb(Register.XMM0, Code.Psrldq_xmm_imm8),
-					invalid,
-					invalid
-				),
-				invalid,
-				invalid,
-				new OpCodeHandler_MandatoryPrefix(
-					new OpCodeHandler_NIb(Code.Psllq_mm_imm8),
-					new OpCodeHandler_RIb(Register.XMM0, Code.Psllq_xmm_imm8),
-					invalid,
-					invalid
-				),
-				new OpCodeHandler_MandatoryPrefix(
-					invalid,
-					new OpCodeHandler_RIb(Register.XMM0, Code.Pslldq_xmm_imm8),
-					invalid,
-					invalid
-				),
-			};
-
-			var handlers_Grp_0FAE_lo = new OpCodeHandler[8] {
-				new OpCodeHandler_MandatoryPrefix(
-					new OpCodeHandler_Options_DontReadModRM(
-						new OpCodeHandler_M(Code.Fxsave_m512byte, Code.Fxsave64_m512byte),
-						new OpCodeHandler_M(Code.Zalloc_m256), DecoderOptions.Zalloc
-					),
-					invalid,
-					invalid,
-					invalid
-				),
-				new OpCodeHandler_MandatoryPrefix(
-					new OpCodeHandler_M(Code.Fxrstor_m512byte, Code.Fxrstor64_m512byte),
-					invalid,
-					invalid,
-					invalid
-				),
-				new OpCodeHandler_MandatoryPrefix(
-					new OpCodeHandler_M(Code.Ldmxcsr_m32),
-					invalid,
-					invalid,
-					invalid
-				),
-				new OpCodeHandler_MandatoryPrefix(
-					new OpCodeHandler_M(Code.Stmxcsr_m32),
-					invalid,
-					invalid,
-					invalid
-				),
-				new OpCodeHandler_MandatoryPrefix(
-					new OpCodeHandler_M(Code.Xsave_m, Code.Xsave64_m),
-					invalid,
-					new OpCodeHandler_Ev_REXW(Code.Ptwrite_rm32, Code.Ptwrite_rm64, allowReg: true, allowMem: true),
-					invalid
-				),
-				new OpCodeHandler_MandatoryPrefix(
-					new OpCodeHandler_M(Code.Xrstor_m, Code.Xrstor64_m),
-					invalid,
-					invalid,
-					invalid
-				),
-				new OpCodeHandler_MandatoryPrefix(
-					new OpCodeHandler_M(Code.Xsaveopt_m, Code.Xsaveopt64_m),
-					new OpCodeHandler_M(Code.Clwb_m8),
-					new OpCodeHandler_M(Code.Clrssbsy_m64),
-					invalid
-				),
-				new OpCodeHandler_MandatoryPrefix(
-					new OpCodeHandler_M(Code.Clflush_m8),
-					new OpCodeHandler_M(Code.Clflushopt_m8),
-					invalid,
-					invalid
-				),
-			};
-
-			var handlers_Grp_0FAE_hi = new OpCodeHandler?[0x40] {
-				// C0
-				null,
-				null,
-				null,
-				null,
-				null,
-				null,
-				null,
-				null,
-
-				// C8
-				null,
-				null,
-				null,
-				null,
-				null,
-				null,
-				null,
-				null,
-
-				// D0
-				null,
-				null,
-				null,
-				null,
-				null,
-				null,
-				null,
-				null,
-
-				// D8
-				null,
-				null,
-				null,
-				null,
-				null,
-				null,
-				null,
-				null,
-
-				// E0
-				null,
-				null,
-				null,
-				null,
-				null,
-				null,
-				null,
-				null,
-
-				// E8
-				new OpCodeHandler_MandatoryPrefix(
-					new OpCodeHandler_Simple_ModRM(Code.Lfence),
-					invalid,
-					new OpCodeHandler_Ev_REXW(Code.Incsspd_r32, Code.Incsspq_r64, allowReg: true, allowMem: false),
-					invalid
-				),
-				new OpCodeHandler_MandatoryPrefix(
-					new OpCodeHandler_Simple_ModRM(Code.Lfence),
-					invalid,
-					new OpCodeHandler_Ev_REXW(Code.Incsspd_r32, Code.Incsspq_r64, allowReg: true, allowMem: false),
-					invalid
-				),
-				new OpCodeHandler_MandatoryPrefix(
-					new OpCodeHandler_Simple_ModRM(Code.Lfence),
-					invalid,
-					new OpCodeHandler_Ev_REXW(Code.Incsspd_r32, Code.Incsspq_r64, allowReg: true, allowMem: false),
-					invalid
-				),
-				new OpCodeHandler_MandatoryPrefix(
-					new OpCodeHandler_Simple_ModRM(Code.Lfence),
-					invalid,
-					new OpCodeHandler_Ev_REXW(Code.Incsspd_r32, Code.Incsspq_r64, allowReg: true, allowMem: false),
-					invalid
-				),
-				new OpCodeHandler_MandatoryPrefix(
-					new OpCodeHandler_Simple_ModRM(Code.Lfence),
-					invalid,
-					new OpCodeHandler_Ev_REXW(Code.Incsspd_r32, Code.Incsspq_r64, allowReg: true, allowMem: false),
-					invalid
-				),
-				new OpCodeHandler_MandatoryPrefix(
-					new OpCodeHandler_Simple_ModRM(Code.Lfence),
-					invalid,
-					new OpCodeHandler_Ev_REXW(Code.Incsspd_r32, Code.Incsspq_r64, allowReg: true, allowMem: false),
-					invalid
-				),
-				new OpCodeHandler_MandatoryPrefix(
-					new OpCodeHandler_Simple_ModRM(Code.Lfence),
-					invalid,
-					new OpCodeHandler_Ev_REXW(Code.Incsspd_r32, Code.Incsspq_r64, allowReg: true, allowMem: false),
-					invalid
-				),
-				new OpCodeHandler_MandatoryPrefix(
-					new OpCodeHandler_Simple_ModRM(Code.Lfence),
-					invalid,
-					new OpCodeHandler_Ev_REXW(Code.Incsspd_r32, Code.Incsspq_r64, allowReg: true, allowMem: false),
-					invalid
-				),
-
-				// F0
-				new OpCodeHandler_MandatoryPrefix(
-					new OpCodeHandler_Simple_ModRM(Code.Mfence),
-					new OpCodeHandler_Ev_REXW(Code.Tpause_r32, Code.Tpause_r64, allowReg: true, allowMem: false),
-					new OpCodeHandler_Simple5_ModRM_as(Code.Umonitor_r16, Code.Umonitor_r32, Code.Umonitor_r64),
-					new OpCodeHandler_Ev_REXW(Code.Umwait_r32, Code.Umwait_r64, allowReg: true, allowMem: false)
-				),
-				new OpCodeHandler_MandatoryPrefix(
-					new OpCodeHandler_Simple_ModRM(Code.Mfence),
-					new OpCodeHandler_Ev_REXW(Code.Tpause_r32, Code.Tpause_r64, allowReg: true, allowMem: false),
-					new OpCodeHandler_Simple5_ModRM_as(Code.Umonitor_r16, Code.Umonitor_r32, Code.Umonitor_r64),
-					new OpCodeHandler_Ev_REXW(Code.Umwait_r32, Code.Umwait_r64, allowReg: true, allowMem: false)
-				),
-				new OpCodeHandler_MandatoryPrefix(
-					new OpCodeHandler_Simple_ModRM(Code.Mfence),
-					new OpCodeHandler_Ev_REXW(Code.Tpause_r32, Code.Tpause_r64, allowReg: true, allowMem: false),
-					new OpCodeHandler_Simple5_ModRM_as(Code.Umonitor_r16, Code.Umonitor_r32, Code.Umonitor_r64),
-					new OpCodeHandler_Ev_REXW(Code.Umwait_r32, Code.Umwait_r64, allowReg: true, allowMem: false)
-				),
-				new OpCodeHandler_MandatoryPrefix(
-					new OpCodeHandler_Simple_ModRM(Code.Mfence),
-					new OpCodeHandler_Ev_REXW(Code.Tpause_r32, Code.Tpause_r64, allowReg: true, allowMem: false),
-					new OpCodeHandler_Simple5_ModRM_as(Code.Umonitor_r16, Code.Umonitor_r32, Code.Umonitor_r64),
-					new OpCodeHandler_Ev_REXW(Code.Umwait_r32, Code.Umwait_r64, allowReg: true, allowMem: false)
-				),
-				new OpCodeHandler_MandatoryPrefix(
-					new OpCodeHandler_Simple_ModRM(Code.Mfence),
-					new OpCodeHandler_Ev_REXW(Code.Tpause_r32, Code.Tpause_r64, allowReg: true, allowMem: false),
-					new OpCodeHandler_Simple5_ModRM_as(Code.Umonitor_r16, Code.Umonitor_r32, Code.Umonitor_r64),
-					new OpCodeHandler_Ev_REXW(Code.Umwait_r32, Code.Umwait_r64, allowReg: true, allowMem: false)
-				),
-				new OpCodeHandler_MandatoryPrefix(
-					new OpCodeHandler_Simple_ModRM(Code.Mfence),
-					new OpCodeHandler_Ev_REXW(Code.Tpause_r32, Code.Tpause_r64, allowReg: true, allowMem: false),
-					new OpCodeHandler_Simple5_ModRM_as(Code.Umonitor_r16, Code.Umonitor_r32, Code.Umonitor_r64),
-					new OpCodeHandler_Ev_REXW(Code.Umwait_r32, Code.Umwait_r64, allowReg: true, allowMem: false)
-				),
-				new OpCodeHandler_MandatoryPrefix(
-					new OpCodeHandler_Simple_ModRM(Code.Mfence),
-					new OpCodeHandler_Ev_REXW(Code.Tpause_r32, Code.Tpause_r64, allowReg: true, allowMem: false),
-					new OpCodeHandler_Simple5_ModRM_as(Code.Umonitor_r16, Code.Umonitor_r32, Code.Umonitor_r64),
-					new OpCodeHandler_Ev_REXW(Code.Umwait_r32, Code.Umwait_r64, allowReg: true, allowMem: false)
-				),
-				new OpCodeHandler_MandatoryPrefix(
-					new OpCodeHandler_Simple_ModRM(Code.Mfence),
-					new OpCodeHandler_Ev_REXW(Code.Tpause_r32, Code.Tpause_r64, allowReg: true, allowMem: false),
-					new OpCodeHandler_Simple5_ModRM_as(Code.Umonitor_r16, Code.Umonitor_r32, Code.Umonitor_r64),
-					new OpCodeHandler_Ev_REXW(Code.Umwait_r32, Code.Umwait_r64, allowReg: true, allowMem: false)
-				),
-
-				// F8
-				new OpCodeHandler_MandatoryPrefix(
-					new OpCodeHandler_Simple_ModRM(Code.Sfence),
-					new OpCodeHandler_Options_DontReadModRM(
-						invalid,
-						new OpCodeHandler_Simple_ModRM(Code.Pcommit), DecoderOptions.Pcommit
-					),
-					invalid,
-					invalid
-				),
-				new OpCodeHandler_MandatoryPrefix(
-					new OpCodeHandler_Simple_ModRM(Code.Sfence),
-					invalid,
-					invalid,
-					invalid
-				),
-				new OpCodeHandler_MandatoryPrefix(
-					new OpCodeHandler_Simple_ModRM(Code.Sfence),
-					invalid,
-					invalid,
-					invalid
-				),
-				new OpCodeHandler_MandatoryPrefix(
-					new OpCodeHandler_Simple_ModRM(Code.Sfence),
-					invalid,
-					invalid,
-					invalid
-				),
-				new OpCodeHandler_MandatoryPrefix(
-					new OpCodeHandler_Simple_ModRM(Code.Sfence),
-					invalid,
-					invalid,
-					invalid
-				),
-				new OpCodeHandler_MandatoryPrefix(
-					new OpCodeHandler_Simple_ModRM(Code.Sfence),
-					invalid,
-					invalid,
-					invalid
-				),
-				new OpCodeHandler_MandatoryPrefix(
-					new OpCodeHandler_Simple_ModRM(Code.Sfence),
-					invalid,
-					invalid,
-					invalid
-				),
-				new OpCodeHandler_MandatoryPrefix(
-					new OpCodeHandler_Simple_ModRM(Code.Sfence),
-					invalid,
-					invalid,
-					invalid
-				),
-			};
-
-			var reservedNop_0F0D = new OpCodeHandler_Ev_Gv(Code.ReservedNop_rm16_r16_0F0D, Code.ReservedNop_rm32_r32_0F0D, Code.ReservedNop_rm64_r64_0F0D);
-			var reservedNop_0F18 = new OpCodeHandler_Ev_Gv(Code.ReservedNop_rm16_r16_0F18, Code.ReservedNop_rm32_r32_0F18, Code.ReservedNop_rm64_r64_0F18);
-			var reservedNop_0F19 = new OpCodeHandler_Ev_Gv(Code.ReservedNop_rm16_r16_0F19, Code.ReservedNop_rm32_r32_0F19, Code.ReservedNop_rm64_r64_0F19);
-			var reservedNop_0F1A = new OpCodeHandler_Ev_Gv(Code.ReservedNop_rm16_r16_0F1A, Code.ReservedNop_rm32_r32_0F1A, Code.ReservedNop_rm64_r64_0F1A);
-			var reservedNop_0F1B = new OpCodeHandler_Ev_Gv(Code.ReservedNop_rm16_r16_0F1B, Code.ReservedNop_rm32_r32_0F1B, Code.ReservedNop_rm64_r64_0F1B);
-			var reservedNop_0F1C = new OpCodeHandler_Ev_Gv(Code.ReservedNop_rm16_r16_0F1C, Code.ReservedNop_rm32_r32_0F1C, Code.ReservedNop_rm64_r64_0F1C);
-			var reservedNop_0F1D = new OpCodeHandler_Ev_Gv(Code.ReservedNop_rm16_r16_0F1D, Code.ReservedNop_rm32_r32_0F1D, Code.ReservedNop_rm64_r64_0F1D);
-			var reservedNop_0F1E = new OpCodeHandler_Ev_Gv(Code.ReservedNop_rm16_r16_0F1E, Code.ReservedNop_rm32_r32_0F1E, Code.ReservedNop_rm64_r64_0F1E);
-			var reservedNop_0F1F = new OpCodeHandler_Ev_Gv(Code.ReservedNop_rm16_r16_0F1F, Code.ReservedNop_rm32_r32_0F1F, Code.ReservedNop_rm64_r64_0F1F);
-
-			var handlers_Grp_0F0D_mem = new OpCodeHandler[8] {
-				new OpCodeHandler_M(Code.Prefetch_m8),
-				new OpCodeHandler_M(Code.Prefetchw_m8),
-				new OpCodeHandler_M(Code.Prefetchwt1_m8),
-				reservedNop_0F0D,
-				reservedNop_0F0D,
-				reservedNop_0F0D,
-				reservedNop_0F0D,
-				reservedNop_0F0D,
-			};
-			var grp0F0D = new OpCodeHandler_RM(
-				reservedNop_0F0D,
-				new OpCodeHandler_RM(reservedNop_0F0D, new OpCodeHandler_Group(handlers_Grp_0F0D_mem))
-			);
-
-			var handlers_Grp_0F18_mem = new OpCodeHandler[8] {
-				new OpCodeHandler_M(Code.Prefetchnta_m8),
-				new OpCodeHandler_M(Code.Prefetcht0_m8),
-				new OpCodeHandler_M(Code.Prefetcht1_m8),
-				new OpCodeHandler_M(Code.Prefetcht2_m8),
-				reservedNop_0F18,
-				reservedNop_0F18,
-				reservedNop_0F18,
-				reservedNop_0F18,
-			};
-			var grp0F18 = new OpCodeHandler_ReservedNop(
-				reservedNop_0F18,
-				new OpCodeHandler_RM(
-					reservedNop_0F18,
-					new OpCodeHandler_RM(reservedNop_0F18, new OpCodeHandler_Group(handlers_Grp_0F18_mem))
-				)
-			);
-
-			var handlers_Grp_0F1C_mem = new OpCodeHandler[8] {
-				new OpCodeHandler_M(Code.Cldemote_m8),
-				reservedNop_0F1C,
-				reservedNop_0F1C,
-				reservedNop_0F1C,
-				reservedNop_0F1C,
-				reservedNop_0F1C,
-				reservedNop_0F1C,
-				reservedNop_0F1C,
-			};
-			var grp0F1C = new OpCodeHandler_ReservedNop(
-				reservedNop_0F1C,
-				new OpCodeHandler_RM(
-					reservedNop_0F1C,
-					new OpCodeHandler_RM(reservedNop_0F1C, new OpCodeHandler_Group(handlers_Grp_0F1C_mem))
-				)
-			);
-
-			var handlers_Grp_0F1E_mem = new OpCodeHandler[8] {
-				reservedNop_0F1E,
-				reservedNop_0F1E,
-				reservedNop_0F1E,
-				reservedNop_0F1E,
-				reservedNop_0F1E,
-				reservedNop_0F1E,
-				reservedNop_0F1E,
-				reservedNop_0F1E,
-			};
-			var handlers_Grp_0F1E_reg_lo = new OpCodeHandler[8] {
-				reservedNop_0F1E,
-				reservedNop_0F1E,
-				reservedNop_0F1E,
-				reservedNop_0F1E,
-				reservedNop_0F1E,
-				reservedNop_0F1E,
-				reservedNop_0F1E,
-				reservedNop_0F1E,
-			};
-			var grp0F1E_1 = new OpCodeHandler_MandatoryPrefix(
-				reservedNop_0F1E,
-				reservedNop_0F1E,
-				new OpCodeHandler_RM(
-					new OpCodeHandler_Ev_REXW(Code.Rdsspd_r32, Code.Rdsspq_r64, allowReg: true, allowMem: false),
-					reservedNop_0F1E
-				),
-				reservedNop_0F1E
-			);
-			var handlers_Grp_0F1E_reg_hi = new OpCodeHandler?[0x40] {
-				// C0
-				null,
-				null,
-				null,
-				null,
-				null,
-				null,
-				null,
-				null,
-
-				// C8
-				grp0F1E_1,
-				grp0F1E_1,
-				grp0F1E_1,
-				grp0F1E_1,
-				grp0F1E_1,
-				grp0F1E_1,
-				grp0F1E_1,
-				grp0F1E_1,
-
-				// D0
-				null,
-				null,
-				null,
-				null,
-				null,
-				null,
-				null,
-				null,
-
-				// D8
-				null,
-				null,
-				null,
-				null,
-				null,
-				null,
-				null,
-				null,
-
-				// E0
-				null,
-				null,
-				null,
-				null,
-				null,
-				null,
-				null,
-				null,
-
-				// E8
-				null,
-				null,
-				null,
-				null,
-				null,
-				null,
-				null,
-				null,
-
-				// F0
-				null,
-				null,
-				null,
-				null,
-				null,
-				null,
-				null,
-				null,
-
-				// F8
-				null,
-				null,
-				new OpCodeHandler_MandatoryPrefix(
-					invalid,
-					invalid,
-					new OpCodeHandler_Simple_ModRM(Code.Endbr64),
-					invalid
-				),
-				new OpCodeHandler_MandatoryPrefix(
-					invalid,
-					invalid,
-					new OpCodeHandler_Simple_ModRM(Code.Endbr32),
-					invalid
-				),
-				null,
-				null,
-				null,
-				null,
-			};
-			var grp0F1E = new OpCodeHandler_ReservedNop(
-				reservedNop_0F1E,
-				new OpCodeHandler_RM(
-					new OpCodeHandler_Group8x64(handlers_Grp_0F1E_reg_lo, handlers_Grp_0F1E_reg_hi),
-					reservedNop_0F1E
-				)
-			);
-
-			var handlers_Grp_0F1F = new OpCodeHandler[8] {
-				new OpCodeHandler_Ev(Code.Nop_rm16, Code.Nop_rm32, Code.Nop_rm64),
-				reservedNop_0F1F,
-				reservedNop_0F1F,
-				reservedNop_0F1F,
-				reservedNop_0F1F,
-				reservedNop_0F1F,
-				reservedNop_0F1F,
-				reservedNop_0F1F,
-			};
-			var grp0F1F = new OpCodeHandler_ReservedNop(
-				reservedNop_0F1F,
-				new OpCodeHandler_Group(handlers_Grp_0F1F)
-			);
-
-			var handlers_Grp_660F78 = new OpCodeHandler[8] {
-				new OpCodeHandler_RIbIb(Register.XMM0, Code.Extrq_xmm_imm8_imm8),
-				invalid,
-				invalid,
-				invalid,
-				invalid,
-				invalid,
-				invalid,
-				invalid,
-			};
-
-			var ThreeByteHandlers_0F38XX = new OpCodeHandler[0x100] {
-				// 00
-				new OpCodeHandler_MandatoryPrefix(
-					new OpCodeHandler_P_Q(Code.Pshufb_mm_mmm64),
-					new OpCodeHandler_VW(Register.XMM0, Code.Pshufb_xmm_xmmm128),
-					invalid,
-					invalid
-				),
-				new OpCodeHandler_MandatoryPrefix(
-					new OpCodeHandler_P_Q(Code.Phaddw_mm_mmm64),
-					new OpCodeHandler_VW(Register.XMM0, Code.Phaddw_xmm_xmmm128),
-					invalid,
-					invalid
-				),
-				new OpCodeHandler_MandatoryPrefix(
-					new OpCodeHandler_P_Q(Code.Phaddd_mm_mmm64),
-					new OpCodeHandler_VW(Register.XMM0, Code.Phaddd_xmm_xmmm128),
-					invalid,
-					invalid
-				),
-				new OpCodeHandler_MandatoryPrefix(
-					new OpCodeHandler_P_Q(Code.Phaddsw_mm_mmm64),
-					new OpCodeHandler_VW(Register.XMM0, Code.Phaddsw_xmm_xmmm128),
-					invalid,
-					invalid
-				),
-				new OpCodeHandler_MandatoryPrefix(
-					new OpCodeHandler_P_Q(Code.Pmaddubsw_mm_mmm64),
-					new OpCodeHandler_VW(Register.XMM0, Code.Pmaddubsw_xmm_xmmm128),
-					invalid,
-					invalid
-				),
-				new OpCodeHandler_MandatoryPrefix(
-					new OpCodeHandler_P_Q(Code.Phsubw_mm_mmm64),
-					new OpCodeHandler_VW(Register.XMM0, Code.Phsubw_xmm_xmmm128),
-					invalid,
-					invalid
-				),
-				new OpCodeHandler_MandatoryPrefix(
-					new OpCodeHandler_P_Q(Code.Phsubd_mm_mmm64),
-					new OpCodeHandler_VW(Register.XMM0, Code.Phsubd_xmm_xmmm128),
-					invalid,
-					invalid
-				),
-				new OpCodeHandler_MandatoryPrefix(
-					new OpCodeHandler_P_Q(Code.Phsubsw_mm_mmm64),
-					new OpCodeHandler_VW(Register.XMM0, Code.Phsubsw_xmm_xmmm128),
-					invalid,
-					invalid
-				),
-
-				// 08
-				new OpCodeHandler_MandatoryPrefix(
-					new OpCodeHandler_P_Q(Code.Psignb_mm_mmm64),
-					new OpCodeHandler_VW(Register.XMM0, Code.Psignb_xmm_xmmm128),
-					invalid,
-					invalid
-				),
-				new OpCodeHandler_MandatoryPrefix(
-					new OpCodeHandler_P_Q(Code.Psignw_mm_mmm64),
-					new OpCodeHandler_VW(Register.XMM0, Code.Psignw_xmm_xmmm128),
-					invalid,
-					invalid
-				),
-				new OpCodeHandler_MandatoryPrefix(
-					new OpCodeHandler_P_Q(Code.Psignd_mm_mmm64),
-					new OpCodeHandler_VW(Register.XMM0, Code.Psignd_xmm_xmmm128),
-					invalid,
-					invalid
-				),
-				new OpCodeHandler_MandatoryPrefix(
-					new OpCodeHandler_P_Q(Code.Pmulhrsw_mm_mmm64),
-					new OpCodeHandler_VW(Register.XMM0, Code.Pmulhrsw_xmm_xmmm128),
-					invalid,
-					invalid
-				),
-				invalid,
-				invalid,
-				invalid,
-				invalid,
-
-				// 10
-				new OpCodeHandler_MandatoryPrefix(
-					invalid,
-					new OpCodeHandler_VW(Register.XMM0, Code.Pblendvb_xmm_xmmm128),
-					invalid,
-					invalid
-				),
-				invalid,
-				invalid,
-				invalid,
-				new OpCodeHandler_MandatoryPrefix(
-					invalid,
-					new OpCodeHandler_VW(Register.XMM0, Code.Blendvps_xmm_xmmm128),
-					invalid,
-					invalid
-				),
-				new OpCodeHandler_MandatoryPrefix(
-					invalid,
-					new OpCodeHandler_VW(Register.XMM0, Code.Blendvpd_xmm_xmmm128),
-					invalid,
-					invalid
-				),
-				invalid,
-				new OpCodeHandler_MandatoryPrefix(
-					invalid,
-					new OpCodeHandler_VW(Register.XMM0, Code.Ptest_xmm_xmmm128),
-					invalid,
-					invalid
-				),
-
-				// 18
-				invalid,
-				invalid,
-				invalid,
-				invalid,
-				new OpCodeHandler_MandatoryPrefix(
-					new OpCodeHandler_P_Q(Code.Pabsb_mm_mmm64),
-					new OpCodeHandler_VW(Register.XMM0, Code.Pabsb_xmm_xmmm128),
-					invalid,
-					invalid
-				),
-				new OpCodeHandler_MandatoryPrefix(
-					new OpCodeHandler_P_Q(Code.Pabsw_mm_mmm64),
-					new OpCodeHandler_VW(Register.XMM0, Code.Pabsw_xmm_xmmm128),
-					invalid,
-					invalid
-				),
-				new OpCodeHandler_MandatoryPrefix(
-					new OpCodeHandler_P_Q(Code.Pabsd_mm_mmm64),
-					new OpCodeHandler_VW(Register.XMM0, Code.Pabsd_xmm_xmmm128),
-					invalid,
-					invalid
-				),
-				invalid,
-
-				// 20
-				new OpCodeHandler_MandatoryPrefix(
-					invalid,
-					new OpCodeHandler_VW(Register.XMM0, Code.Pmovsxbw_xmm_xmmm64),
-					invalid,
-					invalid
-				),
-				new OpCodeHandler_MandatoryPrefix(
-					invalid,
-					new OpCodeHandler_VW(Register.XMM0, Code.Pmovsxbd_xmm_xmmm32),
-					invalid,
-					invalid
-				),
-				new OpCodeHandler_MandatoryPrefix(
-					invalid,
-					new OpCodeHandler_VW(Register.XMM0, Code.Pmovsxbq_xmm_xmmm16),
-					invalid,
-					invalid
-				),
-				new OpCodeHandler_MandatoryPrefix(
-					invalid,
-					new OpCodeHandler_VW(Register.XMM0, Code.Pmovsxwd_xmm_xmmm64),
-					invalid,
-					invalid
-				),
-				new OpCodeHandler_MandatoryPrefix(
-					invalid,
-					new OpCodeHandler_VW(Register.XMM0, Code.Pmovsxwq_xmm_xmmm32),
-					invalid,
-					invalid
-				),
-				new OpCodeHandler_MandatoryPrefix(
-					invalid,
-					new OpCodeHandler_VW(Register.XMM0, Code.Pmovsxdq_xmm_xmmm64),
-					invalid,
-					invalid
-				),
-				invalid,
-				invalid,
-
-				// 28
-				new OpCodeHandler_MandatoryPrefix(
-					invalid,
-					new OpCodeHandler_VW(Register.XMM0, Code.Pmuldq_xmm_xmmm128),
-					invalid,
-					invalid
-				),
-				new OpCodeHandler_MandatoryPrefix(
-					invalid,
-					new OpCodeHandler_VW(Register.XMM0, Code.Pcmpeqq_xmm_xmmm128),
-					invalid,
-					invalid
-				),
-				new OpCodeHandler_MandatoryPrefix(
-					invalid,
-					new OpCodeHandler_VM(Register.XMM0, Code.Movntdqa_xmm_m128),
-					invalid,
-					invalid
-				),
-				new OpCodeHandler_MandatoryPrefix(
-					invalid,
-					new OpCodeHandler_VW(Register.XMM0, Code.Packusdw_xmm_xmmm128),
-					invalid,
-					invalid
-				),
-				invalid,
-				invalid,
-				invalid,
-				invalid,
-
-				// 30
-				new OpCodeHandler_MandatoryPrefix(
-					invalid,
-					new OpCodeHandler_VW(Register.XMM0, Code.Pmovzxbw_xmm_xmmm64),
-					invalid,
-					invalid
-				),
-				new OpCodeHandler_MandatoryPrefix(
-					invalid,
-					new OpCodeHandler_VW(Register.XMM0, Code.Pmovzxbd_xmm_xmmm32),
-					invalid,
-					invalid
-				),
-				new OpCodeHandler_MandatoryPrefix(
-					invalid,
-					new OpCodeHandler_VW(Register.XMM0, Code.Pmovzxbq_xmm_xmmm16),
-					invalid,
-					invalid
-				),
-				new OpCodeHandler_MandatoryPrefix(
-					invalid,
-					new OpCodeHandler_VW(Register.XMM0, Code.Pmovzxwd_xmm_xmmm64),
-					invalid,
-					invalid
-				),
-				new OpCodeHandler_MandatoryPrefix(
-					invalid,
-					new OpCodeHandler_VW(Register.XMM0, Code.Pmovzxwq_xmm_xmmm32),
-					invalid,
-					invalid
-				),
-				new OpCodeHandler_MandatoryPrefix(
-					invalid,
-					new OpCodeHandler_VW(Register.XMM0, Code.Pmovzxdq_xmm_xmmm64),
-					invalid,
-					invalid
-				),
-				invalid,
-				new OpCodeHandler_MandatoryPrefix(
-					invalid,
-					new OpCodeHandler_VW(Register.XMM0, Code.Pcmpgtq_xmm_xmmm128),
-					invalid,
-					invalid
-				),
-
-				// 38
-				new OpCodeHandler_MandatoryPrefix(
-					invalid,
-					new OpCodeHandler_VW(Register.XMM0, Code.Pminsb_xmm_xmmm128),
-					invalid,
-					invalid
-				),
-				new OpCodeHandler_MandatoryPrefix(
-					invalid,
-					new OpCodeHandler_VW(Register.XMM0, Code.Pminsd_xmm_xmmm128),
-					invalid,
-					invalid
-				),
-				new OpCodeHandler_MandatoryPrefix(
-					invalid,
-					new OpCodeHandler_VW(Register.XMM0, Code.Pminuw_xmm_xmmm128),
-					invalid,
-					invalid
-				),
-				new OpCodeHandler_MandatoryPrefix(
-					invalid,
-					new OpCodeHandler_VW(Register.XMM0, Code.Pminud_xmm_xmmm128),
-					invalid,
-					invalid
-				),
-				new OpCodeHandler_MandatoryPrefix(
-					invalid,
-					new OpCodeHandler_VW(Register.XMM0, Code.Pmaxsb_xmm_xmmm128),
-					invalid,
-					invalid
-				),
-				new OpCodeHandler_MandatoryPrefix(
-					invalid,
-					new OpCodeHandler_VW(Register.XMM0, Code.Pmaxsd_xmm_xmmm128),
-					invalid,
-					invalid
-				),
-				new OpCodeHandler_MandatoryPrefix(
-					invalid,
-					new OpCodeHandler_VW(Register.XMM0, Code.Pmaxuw_xmm_xmmm128),
-					invalid,
-					invalid
-				),
-				new OpCodeHandler_MandatoryPrefix(
-					invalid,
-					new OpCodeHandler_VW(Register.XMM0, Code.Pmaxud_xmm_xmmm128),
-					invalid,
-					invalid
-				),
-
-				// 40
-				new OpCodeHandler_MandatoryPrefix(
-					invalid,
-					new OpCodeHandler_VW(Register.XMM0, Code.Pmulld_xmm_xmmm128),
-					invalid,
-					invalid
-				),
-				new OpCodeHandler_MandatoryPrefix(
-					invalid,
-					new OpCodeHandler_VW(Register.XMM0, Code.Phminposuw_xmm_xmmm128),
-					invalid,
-					invalid
-				),
-				invalid,
-				invalid,
-				invalid,
-				invalid,
-				invalid,
-				invalid,
-
-				// 48
-				invalid,
-				invalid,
-				invalid,
-				invalid,
-				invalid,
-				invalid,
-				invalid,
-				invalid,
-
-				// 50
-				invalid,
-				invalid,
-				invalid,
-				invalid,
-				invalid,
-				invalid,
-				invalid,
-				invalid,
-
-				// 58
-				invalid,
-				invalid,
-				invalid,
-				invalid,
-				invalid,
-				invalid,
-				invalid,
-				invalid,
-
-				// 60
-				invalid,
-				invalid,
-				invalid,
-				invalid,
-				invalid,
-				invalid,
-				invalid,
-				invalid,
-
-				// 68
-				invalid,
-				invalid,
-				invalid,
-				invalid,
-				invalid,
-				invalid,
-				invalid,
-				invalid,
-
-				// 70
-				invalid,
-				invalid,
-				invalid,
-				invalid,
-				invalid,
-				invalid,
-				invalid,
-				invalid,
-
-				// 78
-				invalid,
-				invalid,
-				invalid,
-				invalid,
-				invalid,
-				invalid,
-				invalid,
-				invalid,
-
-				// 80
-				new OpCodeHandler_MandatoryPrefix(
-					invalid,
-					new OpCodeHandler_Gv_Ev_32_64(Code.Invept_r32_m128, Code.Invept_r64_m128, allowReg: false, allowMem: true),
-					invalid,
-					invalid
-				),
-				new OpCodeHandler_MandatoryPrefix(
-					invalid,
-					new OpCodeHandler_Gv_Ev_32_64(Code.Invvpid_r32_m128, Code.Invvpid_r64_m128, allowReg: false, allowMem: true),
-					invalid,
-					invalid
-				),
-				new OpCodeHandler_MandatoryPrefix(
-					invalid,
-					new OpCodeHandler_Gv_Ev_32_64(Code.Invpcid_r32_m128, Code.Invpcid_r64_m128, allowReg: false, allowMem: true),
-					invalid,
-					invalid
-				),
-				invalid,
-				invalid,
-				invalid,
-				invalid,
-				invalid,
-
-				// 88
-				invalid,
-				invalid,
-				invalid,
-				invalid,
-				invalid,
-				invalid,
-				invalid,
-				invalid,
-
-				// 90
-				invalid,
-				invalid,
-				invalid,
-				invalid,
-				invalid,
-				invalid,
-				invalid,
-				invalid,
-
-				// 98
-				invalid,
-				invalid,
-				invalid,
-				invalid,
-				invalid,
-				invalid,
-				invalid,
-				invalid,
-
-				// A0
-				invalid,
-				invalid,
-				invalid,
-				invalid,
-				invalid,
-				invalid,
-				invalid,
-				invalid,
-
-				// A8
-				invalid,
-				invalid,
-				invalid,
-				invalid,
-				invalid,
-				invalid,
-				invalid,
-				invalid,
-
-				// B0
-				invalid,
-				invalid,
-				invalid,
-				invalid,
-				invalid,
-				invalid,
-				invalid,
-				invalid,
-
-				// B8
-				invalid,
-				invalid,
-				invalid,
-				invalid,
-				invalid,
-				invalid,
-				invalid,
-				invalid,
-
-				// C0
-				invalid,
-				invalid,
-				invalid,
-				invalid,
-				invalid,
-				invalid,
-				invalid,
-				invalid,
-
-				// C8
-				new OpCodeHandler_MandatoryPrefix(
-					new OpCodeHandler_VW(Register.XMM0, Code.Sha1nexte_xmm_xmmm128),
-					invalid,
-					invalid,
-					invalid
-				),
-				new OpCodeHandler_MandatoryPrefix(
-					new OpCodeHandler_VW(Register.XMM0, Code.Sha1msg1_xmm_xmmm128),
-					invalid,
-					invalid,
-					invalid
-				),
-				new OpCodeHandler_MandatoryPrefix(
-					new OpCodeHandler_VW(Register.XMM0, Code.Sha1msg2_xmm_xmmm128),
-					invalid,
-					invalid,
-					invalid
-				),
-				new OpCodeHandler_MandatoryPrefix(
-					new OpCodeHandler_VW(Register.XMM0, Code.Sha256rnds2_xmm_xmmm128),
-					invalid,
-					invalid,
-					invalid
-				),
-				new OpCodeHandler_MandatoryPrefix(
-					new OpCodeHandler_VW(Register.XMM0, Code.Sha256msg1_xmm_xmmm128),
-					invalid,
-					invalid,
-					invalid
-				),
-				new OpCodeHandler_MandatoryPrefix(
-					new OpCodeHandler_VW(Register.XMM0, Code.Sha256msg2_xmm_xmmm128),
-					invalid,
-					invalid,
-					invalid
-				),
-				invalid,
-				new OpCodeHandler_MandatoryPrefix(
-					invalid,
-					new OpCodeHandler_VW(Register.XMM0, Code.Gf2p8mulb_xmm_xmmm128),
-					invalid,
-					invalid
-				),
-
-				// D0
-				invalid,
-				invalid,
-				invalid,
-				invalid,
-				invalid,
-				invalid,
-				invalid,
-				invalid,
-
-				// D8
-				invalid,
-				invalid,
-				invalid,
-				new OpCodeHandler_MandatoryPrefix(
-					invalid,
-					new OpCodeHandler_VW(Register.XMM0, Code.Aesimc_xmm_xmmm128),
-					invalid,
-					invalid
-				),
-				new OpCodeHandler_MandatoryPrefix(
-					invalid,
-					new OpCodeHandler_VW(Register.XMM0, Code.Aesenc_xmm_xmmm128),
-					invalid,
-					invalid
-				),
-				new OpCodeHandler_MandatoryPrefix(
-					invalid,
-					new OpCodeHandler_VW(Register.XMM0, Code.Aesenclast_xmm_xmmm128),
-					invalid,
-					invalid
-				),
-				new OpCodeHandler_MandatoryPrefix(
-					invalid,
-					new OpCodeHandler_VW(Register.XMM0, Code.Aesdec_xmm_xmmm128),
-					invalid,
-					invalid
-				),
-				new OpCodeHandler_MandatoryPrefix(
-					invalid,
-					new OpCodeHandler_VW(Register.XMM0, Code.Aesdeclast_xmm_xmmm128),
-					invalid,
-					invalid
-				),
-
-				// E0
-				invalid,
-				invalid,
-				invalid,
-				invalid,
-				invalid,
-				invalid,
-				invalid,
-				invalid,
-
-				// E8
-				invalid,
-				invalid,
-				invalid,
-				invalid,
-				invalid,
-				invalid,
-				invalid,
-				invalid,
-
-				// F0
-				new OpCodeHandler_MandatoryPrefix_F3_F2(
-					new OpCodeHandler_Gv_Mv(Code.Movbe_r16_m16, Code.Movbe_r32_m32, Code.Movbe_r64_m64),
-					invalid,
-					new OpCodeHandler_Gv_Eb_REX(Code.Crc32_r32_rm8, Code.Crc32_r64_rm8)
-				),
-				new OpCodeHandler_MandatoryPrefix_F3_F2(
-					new OpCodeHandler_Mv_Gv(Code.Movbe_m16_r16, Code.Movbe_m32_r32, Code.Movbe_m64_r64),
-					invalid,
-					new OpCodeHandler_Gdq_Ev(Code.Crc32_r32_rm16, Code.Crc32_r32_rm32, Code.Crc32_r64_rm64)
-				),
-				invalid,
-				invalid,
-				invalid,
-				new OpCodeHandler_MandatoryPrefix(
-					invalid,
-					new OpCodeHandler_RM(
-						invalid,
-						new OpCodeHandler_Ev_Gv_REX(Code.Wrussd_m32_r32, Code.Wrussq_m64_r64)
-					),
-					invalid,
-					invalid
-				),
-				new OpCodeHandler_MandatoryPrefix(
-					new OpCodeHandler_RM(
-						invalid,
-						new OpCodeHandler_Ev_Gv_REX(Code.Wrssd_m32_r32, Code.Wrssq_m64_r64)
-					),
-					new OpCodeHandler_Gv_Ev_REX(Code.Adcx_r32_rm32, Code.Adcx_r64_rm64),
-					new OpCodeHandler_Gv_Ev_REX(Code.Adox_r32_rm32, Code.Adox_r64_rm64),
-					invalid
-				),
-				invalid,
-
-				// F8
-				new OpCodeHandler_MandatoryPrefix(
-					invalid,
-					new OpCodeHandler_Gv_M_as(Code.Movdir64b_r16_m512, Code.Movdir64b_r32_m512, Code.Movdir64b_r64_m512),
-					new OpCodeHandler_Gv_M_as(Code.Enqcmds_r16_m512, Code.Enqcmds_r32_m512, Code.Enqcmds_r64_m512),
-					new OpCodeHandler_Gv_M_as(Code.Enqcmd_r16_m512, Code.Enqcmd_r32_m512, Code.Enqcmd_r64_m512)
-				),
-				new OpCodeHandler_MandatoryPrefix(
-					new OpCodeHandler_RM(
-						invalid,
-						new OpCodeHandler_Ev_Gv_REX(Code.Movdiri_m32_r32, Code.Movdiri_m64_r64)
-					),
-					invalid,
-					invalid,
-					invalid
-				),
-				invalid,
-				invalid,
-				invalid,
-				invalid,
-				invalid,
-				invalid,
-			};
-
-			var ThreeByteHandlers_0F3AXX = new OpCodeHandler[0x100] {
-				// 00
-				invalid,
-				invalid,
-				invalid,
-				invalid,
-				invalid,
-				invalid,
-				invalid,
-				invalid,
-
-				// 08
-				new OpCodeHandler_MandatoryPrefix(
-					invalid,
-					new OpCodeHandler_VWIb(Register.XMM0, Code.Roundps_xmm_xmmm128_imm8),
-					invalid,
-					invalid
-				),
-				new OpCodeHandler_MandatoryPrefix(
-					invalid,
-					new OpCodeHandler_VWIb(Register.XMM0, Code.Roundpd_xmm_xmmm128_imm8),
-					invalid,
-					invalid
-				),
-				new OpCodeHandler_MandatoryPrefix(
-					invalid,
-					new OpCodeHandler_VWIb(Register.XMM0, Code.Roundss_xmm_xmmm32_imm8),
-					invalid,
-					invalid
-				),
-				new OpCodeHandler_MandatoryPrefix(
-					invalid,
-					new OpCodeHandler_VWIb(Register.XMM0, Code.Roundsd_xmm_xmmm64_imm8),
-					invalid,
-					invalid
-				),
-				new OpCodeHandler_MandatoryPrefix(
-					invalid,
-					new OpCodeHandler_VWIb(Register.XMM0, Code.Blendps_xmm_xmmm128_imm8),
-					invalid,
-					invalid
-				),
-				new OpCodeHandler_MandatoryPrefix(
-					invalid,
-					new OpCodeHandler_VWIb(Register.XMM0, Code.Blendpd_xmm_xmmm128_imm8),
-					invalid,
-					invalid
-				),
-				new OpCodeHandler_MandatoryPrefix(
-					invalid,
-					new OpCodeHandler_VWIb(Register.XMM0, Code.Pblendw_xmm_xmmm128_imm8),
-					invalid,
-					invalid
-				),
-				new OpCodeHandler_MandatoryPrefix(
-					new OpCodeHandler_P_Q_Ib(Code.Palignr_mm_mmm64_imm8),
-					new OpCodeHandler_VWIb(Register.XMM0, Code.Palignr_xmm_xmmm128_imm8),
-					invalid,
-					invalid
-				),
-
-				// 10
-				invalid,
-				invalid,
-				invalid,
-				invalid,
-				new OpCodeHandler_MandatoryPrefix(
-					invalid,
-					new OpCodeHandler_GvM_VX_Ib(Register.XMM0, Code.Pextrb_r32m8_xmm_imm8, Code.Pextrb_r64m8_xmm_imm8),
-					invalid,
-					invalid
-				),
-				new OpCodeHandler_MandatoryPrefix(
-					invalid,
-					new OpCodeHandler_GvM_VX_Ib(Register.XMM0, Code.Pextrw_r32m16_xmm_imm8, Code.Pextrw_r64m16_xmm_imm8),
-					invalid,
-					invalid
-				),
-				new OpCodeHandler_MandatoryPrefix(
-					invalid,
-					new OpCodeHandler_GvM_VX_Ib(Register.XMM0, Code.Pextrd_rm32_xmm_imm8, Code.Pextrq_rm64_xmm_imm8),
-					invalid,
-					invalid
-				),
-				new OpCodeHandler_MandatoryPrefix(
-					invalid,
-					new OpCodeHandler_Ed_V_Ib(Register.XMM0, Code.Extractps_rm32_xmm_imm8, Code.Extractps_rm64_xmm_imm8),
-					invalid,
-					invalid
-				),
-
-				// 18
-				invalid,
-				invalid,
-				invalid,
-				invalid,
-				invalid,
-				invalid,
-				invalid,
-				invalid,
-
-				// 20
-				new OpCodeHandler_MandatoryPrefix(
-					invalid,
-					new OpCodeHandler_VX_E_Ib(Register.XMM0, Code.Pinsrb_xmm_r32m8_imm8, Code.Pinsrb_xmm_r64m8_imm8),
-					invalid,
-					invalid
-				),
-				new OpCodeHandler_MandatoryPrefix(
-					invalid,
-					new OpCodeHandler_VWIb(Register.XMM0, Code.Insertps_xmm_xmmm32_imm8),
-					invalid,
-					invalid
-				),
-				new OpCodeHandler_MandatoryPrefix(
-					invalid,
-					new OpCodeHandler_VX_E_Ib(Register.XMM0, Code.Pinsrd_xmm_rm32_imm8, Code.Pinsrq_xmm_rm64_imm8),
-					invalid,
-					invalid
-				),
-				invalid,
-				invalid,
-				invalid,
-				invalid,
-				invalid,
-
-				// 28
-				invalid,
-				invalid,
-				invalid,
-				invalid,
-				invalid,
-				invalid,
-				invalid,
-				invalid,
-
-				// 30
-				invalid,
-				invalid,
-				invalid,
-				invalid,
-				invalid,
-				invalid,
-				invalid,
-				invalid,
-
-				// 38
-				invalid,
-				invalid,
-				invalid,
-				invalid,
-				invalid,
-				invalid,
-				invalid,
-				invalid,
-
-				// 40
-				new OpCodeHandler_MandatoryPrefix(
-					invalid,
-					new OpCodeHandler_VWIb(Register.XMM0, Code.Dpps_xmm_xmmm128_imm8),
-					invalid,
-					invalid
-				),
-				new OpCodeHandler_MandatoryPrefix(
-					invalid,
-					new OpCodeHandler_VWIb(Register.XMM0, Code.Dppd_xmm_xmmm128_imm8),
-					invalid,
-					invalid
-				),
-				new OpCodeHandler_MandatoryPrefix(
-					invalid,
-					new OpCodeHandler_VWIb(Register.XMM0, Code.Mpsadbw_xmm_xmmm128_imm8),
-					invalid,
-					invalid
-				),
-				invalid,
-				new OpCodeHandler_MandatoryPrefix(
-					invalid,
-					new OpCodeHandler_VWIb(Register.XMM0, Code.Pclmulqdq_xmm_xmmm128_imm8),
-					invalid,
-					invalid
-				),
-				invalid,
-				invalid,
-				invalid,
-
-				// 48
-				invalid,
-				invalid,
-				invalid,
-				invalid,
-				invalid,
-				invalid,
-				invalid,
-				invalid,
-
-				// 50
-				invalid,
-				invalid,
-				invalid,
-				invalid,
-				invalid,
-				invalid,
-				invalid,
-				invalid,
-
-				// 58
-				invalid,
-				invalid,
-				invalid,
-				invalid,
-				invalid,
-				invalid,
-				invalid,
-				invalid,
-
-				// 60
-				new OpCodeHandler_MandatoryPrefix(
-					invalid,
-					new OpCodeHandler_VWIb(Register.XMM0, Code.Pcmpestrm_xmm_xmmm128_imm8, Code.Pcmpestrm64_xmm_xmmm128_imm8),
-					invalid,
-					invalid
-				),
-				new OpCodeHandler_MandatoryPrefix(
-					invalid,
-					new OpCodeHandler_VWIb(Register.XMM0, Code.Pcmpestri_xmm_xmmm128_imm8, Code.Pcmpestri64_xmm_xmmm128_imm8),
-					invalid,
-					invalid
-				),
-				new OpCodeHandler_MandatoryPrefix(
-					invalid,
-					new OpCodeHandler_VWIb(Register.XMM0, Code.Pcmpistrm_xmm_xmmm128_imm8),
-					invalid,
-					invalid
-				),
-				new OpCodeHandler_MandatoryPrefix(
-					invalid,
-					new OpCodeHandler_VWIb(Register.XMM0, Code.Pcmpistri_xmm_xmmm128_imm8),
-					invalid,
-					invalid
-				),
-				invalid,
-				invalid,
-				invalid,
-				invalid,
-
-				// 68
-				invalid,
-				invalid,
-				invalid,
-				invalid,
-				invalid,
-				invalid,
-				invalid,
-				invalid,
-
-				// 70
-				invalid,
-				invalid,
-				invalid,
-				invalid,
-				invalid,
-				invalid,
-				invalid,
-				invalid,
-
-				// 78
-				invalid,
-				invalid,
-				invalid,
-				invalid,
-				invalid,
-				invalid,
-				invalid,
-				invalid,
-
-				// 80
-				invalid,
-				invalid,
-				invalid,
-				invalid,
-				invalid,
-				invalid,
-				invalid,
-				invalid,
-
-				// 88
-				invalid,
-				invalid,
-				invalid,
-				invalid,
-				invalid,
-				invalid,
-				invalid,
-				invalid,
-
-				// 90
-				invalid,
-				invalid,
-				invalid,
-				invalid,
-				invalid,
-				invalid,
-				invalid,
-				invalid,
-
-				// 98
-				invalid,
-				invalid,
-				invalid,
-				invalid,
-				invalid,
-				invalid,
-				invalid,
-				invalid,
-
-				// A0
-				invalid,
-				invalid,
-				invalid,
-				invalid,
-				invalid,
-				invalid,
-				invalid,
-				invalid,
-
-				// A8
-				invalid,
-				invalid,
-				invalid,
-				invalid,
-				invalid,
-				invalid,
-				invalid,
-				invalid,
-
-				// B0
-				invalid,
-				invalid,
-				invalid,
-				invalid,
-				invalid,
-				invalid,
-				invalid,
-				invalid,
-
-				// B8
-				invalid,
-				invalid,
-				invalid,
-				invalid,
-				invalid,
-				invalid,
-				invalid,
-				invalid,
-
-				// C0
-				invalid,
-				invalid,
-				invalid,
-				invalid,
-				invalid,
-				invalid,
-				invalid,
-				invalid,
-
-				// C8
-				invalid,
-				invalid,
-				invalid,
-				invalid,
-				new OpCodeHandler_MandatoryPrefix(
-					new OpCodeHandler_VWIb(Register.XMM0, Code.Sha1rnds4_xmm_xmmm128_imm8),
-					invalid,
-					invalid,
-					invalid
-				),
-				invalid,
-				new OpCodeHandler_MandatoryPrefix(
-					invalid,
-					new OpCodeHandler_VWIb(Register.XMM0, Code.Gf2p8affineqb_xmm_xmmm128_imm8),
-					invalid,
-					invalid
-				),
-				new OpCodeHandler_MandatoryPrefix(
-					invalid,
-					new OpCodeHandler_VWIb(Register.XMM0, Code.Gf2p8affineinvqb_xmm_xmmm128_imm8),
-					invalid,
-					invalid
-				),
-
-				// D0
-				invalid,
-				invalid,
-				invalid,
-				invalid,
-				invalid,
-				invalid,
-				invalid,
-				invalid,
-
-				// D8
-				invalid,
-				invalid,
-				invalid,
-				invalid,
-				invalid,
-				invalid,
-				invalid,
-				new OpCodeHandler_MandatoryPrefix(
-					invalid,
-					new OpCodeHandler_VWIb(Register.XMM0, Code.Aeskeygenassist_xmm_xmmm128_imm8),
-					invalid,
-					invalid
-				),
-
-				// E0
-				invalid,
-				invalid,
-				invalid,
-				invalid,
-				invalid,
-				invalid,
-				invalid,
-				invalid,
-
-				// E8
-				invalid,
-				invalid,
-				invalid,
-				invalid,
-				invalid,
-				invalid,
-				invalid,
-				invalid,
-
-				// F0
-				invalid,
-				invalid,
-				invalid,
-				invalid,
-				invalid,
-				invalid,
-				invalid,
-				invalid,
-
-				// F8
-				invalid,
-				invalid,
-				invalid,
-				invalid,
-				invalid,
-				invalid,
-				invalid,
-				invalid,
-			};
-
-			var TwoByteHandlers_0FXX = new OpCodeHandler[0x100] {
-				// 00
-				new OpCodeHandler_Group(handlers_Grp_0F00),
-				new OpCodeHandler_Group8x64(handlers_Grp_0F01_lo, handlers_Grp_0F01_hi),
-				new OpCodeHandler_Gv_Ev3(Code.Lar_r16_rm16, Code.Lar_r32_rm32, Code.Lar_r64_rm64),
-				new OpCodeHandler_Gv_Ev3(Code.Lsl_r16_rm16, Code.Lsl_r32_rm32, Code.Lsl_r64_rm64),
-				new OpCodeHandler_Options(
-					invalid,
-					new OpCodeHandler_Simple(Code.Loadallreset286), DecoderOptions.Loadall286
-				),
-				new OpCodeHandler_Options(
-					new OpCodeHandler_Simple(Code.Syscall),
-					new OpCodeHandler_Simple(Code.Loadall286), DecoderOptions.Loadall286
-				),
-				new OpCodeHandler_Simple(Code.Clts),
-				new OpCodeHandler_Options(
-					new OpCodeHandler_Simple2(Code.Sysretd, Code.Sysretd, Code.Sysretq),
-					new OpCodeHandler_Simple(Code.Loadall386), DecoderOptions.Loadall386
-				),
-
-				// 08
-				new OpCodeHandler_Simple(Code.Invd),
-				new OpCodeHandler_MandatoryPrefix_NoModRM(
-					new OpCodeHandler_Simple(Code.Wbinvd),
-					new OpCodeHandler_Simple(Code.Wbinvd),
-					new OpCodeHandler_Options(
-						new OpCodeHandler_Simple(Code.Wbnoinvd),
-						new OpCodeHandler_Simple(Code.Wbinvd), DecoderOptions.NoWbnoinvd
-					),
-					new OpCodeHandler_Simple(Code.Wbinvd)
-				),
-				new OpCodeHandler_Options(
-					invalid,
-					new OpCodeHandler_Simple(Code.Cl1invmb), DecoderOptions.Cl1invmb,
-					new OpCodeHandler_Simple(Code.Cflsh), DecoderOptions.Cflsh
-				),
-				new OpCodeHandler_Simple(Code.Ud2),
-				invalid,
-				new OpCodeHandler_ReservedNop(
-					reservedNop_0F0D,
-					grp0F0D
-				),
-				new OpCodeHandler_Simple(Code.Femms),
-				new OpCodeHandler_D3NOW(),
-
-				// 10
-				new OpCodeHandler_Options(
-					new OpCodeHandler_MandatoryPrefix(
-						new OpCodeHandler_VW(Register.XMM0, Code.Movups_xmm_xmmm128),
-						new OpCodeHandler_VW(Register.XMM0, Code.Movupd_xmm_xmmm128),
-						new OpCodeHandler_VW(Register.XMM0, Code.Movss_xmm_xmmm32),
-						new OpCodeHandler_VW(Register.XMM0, Code.Movsd_xmm_xmmm64)
-					),
-					new OpCodeHandler_Eb_Gb(Code.Umov_rm8_r8), DecoderOptions.Umov
-				),
-				new OpCodeHandler_Options(
-					new OpCodeHandler_MandatoryPrefix(
-						new OpCodeHandler_WV(Register.XMM0, Code.Movups_xmmm128_xmm),
-						new OpCodeHandler_WV(Register.XMM0, Code.Movupd_xmmm128_xmm),
-						new OpCodeHandler_WV(Register.XMM0, Code.Movss_xmmm32_xmm),
-						new OpCodeHandler_WV(Register.XMM0, Code.Movsd_xmmm64_xmm)
-					),
-					new OpCodeHandler_Ev_Gv(Code.Umov_rm16_r16, Code.Umov_rm32_r32, Code.INVALID), DecoderOptions.Umov
-				),
-				new OpCodeHandler_Options(
-					new OpCodeHandler_MandatoryPrefix(
-						new OpCodeHandler_VW(Register.XMM0, Code.Movhlps_xmm_xmm, Code.Movlps_xmm_m64),
-						new OpCodeHandler_VM(Register.XMM0, Code.Movlpd_xmm_m64),
-						new OpCodeHandler_VW(Register.XMM0, Code.Movsldup_xmm_xmmm128),
-						new OpCodeHandler_VW(Register.XMM0, Code.Movddup_xmm_xmmm64)
-					),
-					new OpCodeHandler_Gb_Eb(Code.Umov_r8_rm8), DecoderOptions.Umov
-				),
-				new OpCodeHandler_Options(
-					new OpCodeHandler_MandatoryPrefix(
-						new OpCodeHandler_MV(Register.XMM0, Code.Movlps_m64_xmm),
-						new OpCodeHandler_MV(Register.XMM0, Code.Movlpd_m64_xmm),
-						invalid,
-						invalid
-					),
-					new OpCodeHandler_Gv_Ev(Code.Umov_r16_rm16, Code.Umov_r32_rm32, Code.INVALID), DecoderOptions.Umov
-				),
-				new OpCodeHandler_MandatoryPrefix(
-					new OpCodeHandler_VW(Register.XMM0, Code.Unpcklps_xmm_xmmm128),
-					new OpCodeHandler_VW(Register.XMM0, Code.Unpcklpd_xmm_xmmm128),
-					invalid,
-					invalid
-				),
-				new OpCodeHandler_MandatoryPrefix(
-					new OpCodeHandler_VW(Register.XMM0, Code.Unpckhps_xmm_xmmm128),
-					new OpCodeHandler_VW(Register.XMM0, Code.Unpckhpd_xmm_xmmm128),
-					invalid,
-					invalid
-				),
-				new OpCodeHandler_MandatoryPrefix(
-					new OpCodeHandler_VW(Register.XMM0, Code.Movlhps_xmm_xmm, Code.Movhps_xmm_m64),
-					new OpCodeHandler_VM(Register.XMM0, Code.Movhpd_xmm_m64),
-					new OpCodeHandler_VW(Register.XMM0, Code.Movshdup_xmm_xmmm128),
-					invalid
-				),
-				new OpCodeHandler_MandatoryPrefix(
-					new OpCodeHandler_MV(Register.XMM0, Code.Movhps_m64_xmm),
-					new OpCodeHandler_MV(Register.XMM0, Code.Movhpd_m64_xmm),
-					invalid,
-					invalid
-				),
-
-				// 18
-				grp0F18,
-				reservedNop_0F19,
-				new OpCodeHandler_ReservedNop(
-					reservedNop_0F1A,
-					new OpCodeHandler_MandatoryPrefix(
-						new OpCodeHandler_RM(
-							reservedNop_0F1A,
-							new OpCodeHandler_B_MIB(Code.Bndldx_bnd_mib)
-						),
-						new OpCodeHandler_B_BM(Code.Bndmov_bnd_bndm64, Code.Bndmov_bnd_bndm128),
-						new OpCodeHandler_B_Ev(Code.Bndcl_bnd_rm32, Code.Bndcl_bnd_rm64),
-						new OpCodeHandler_B_Ev(Code.Bndcu_bnd_rm32, Code.Bndcu_bnd_rm64)
-					)
-				),
-				new OpCodeHandler_ReservedNop(
-					reservedNop_0F1B,
-					new OpCodeHandler_MandatoryPrefix(
-						new OpCodeHandler_RM(
-							reservedNop_0F1B,
-							new OpCodeHandler_MIB_B(Code.Bndstx_mib_bnd)
-						),
-						new OpCodeHandler_BM_B(Code.Bndmov_bndm64_bnd, Code.Bndmov_bndm128_bnd),
-						new OpCodeHandler_RM(
-							reservedNop_0F1B,
-							new OpCodeHandler_B_Ev(Code.Bndmk_bnd_m32, Code.Bndmk_bnd_m64)
-						),
-						new OpCodeHandler_B_Ev(Code.Bndcn_bnd_rm32, Code.Bndcn_bnd_rm64)
-					)
-				),
-				grp0F1C,
-				reservedNop_0F1D,
-				grp0F1E,
-				grp0F1F,
-
-				// 20
-				new OpCodeHandler_Rd_Cd(Code.Mov_r32_cr, Register.CR0),
-				new OpCodeHandler_Rd_Cd(Code.Mov_r32_dr, Register.DR0),
-				new OpCodeHandler_Cd_Rd(Code.Mov_cr_r32, Register.CR0),
-				new OpCodeHandler_Cd_Rd(Code.Mov_dr_r32, Register.DR0),
-				new OpCodeHandler_Options(
-					invalid,
-					new OpCodeHandler_Rd_Cd(Code.Mov_r32_tr, Register.TR0), DecoderOptions.MovTr
-				),
-				invalid,
-				new OpCodeHandler_Options(
-					invalid,
-					new OpCodeHandler_Cd_Rd(Code.Mov_tr_r32, Register.TR0), DecoderOptions.MovTr
-				),
-				invalid,
-
-				// 28
-				new OpCodeHandler_MandatoryPrefix(
-					new OpCodeHandler_VW(Register.XMM0, Code.Movaps_xmm_xmmm128),
-					new OpCodeHandler_VW(Register.XMM0, Code.Movapd_xmm_xmmm128),
-					invalid,
-					invalid
-				),
-				new OpCodeHandler_MandatoryPrefix(
-					new OpCodeHandler_WV(Register.XMM0, Code.Movaps_xmmm128_xmm),
-					new OpCodeHandler_WV(Register.XMM0, Code.Movapd_xmmm128_xmm),
-					invalid,
-					invalid
-				),
-				new OpCodeHandler_MandatoryPrefix(
-					new OpCodeHandler_VQ(Register.XMM0, Code.Cvtpi2ps_xmm_mmm64),
-					new OpCodeHandler_VQ(Register.XMM0, Code.Cvtpi2pd_xmm_mmm64),
-					new OpCodeHandler_V_Ev(Register.XMM0, Code.Cvtsi2ss_xmm_rm32, Code.Cvtsi2ss_xmm_rm64),
-					new OpCodeHandler_V_Ev(Register.XMM0, Code.Cvtsi2sd_xmm_rm32, Code.Cvtsi2sd_xmm_rm64)
-				),
-				new OpCodeHandler_MandatoryPrefix(
-					new OpCodeHandler_MV(Register.XMM0, Code.Movntps_m128_xmm),
-					new OpCodeHandler_MV(Register.XMM0, Code.Movntpd_m128_xmm),
-					new OpCodeHandler_MV(Register.XMM0, Code.Movntss_m32_xmm),
-					new OpCodeHandler_MV(Register.XMM0, Code.Movntsd_m64_xmm)
-				),
-				new OpCodeHandler_MandatoryPrefix(
-					new OpCodeHandler_P_W(Register.XMM0, Code.Cvttps2pi_mm_xmmm64),
-					new OpCodeHandler_P_W(Register.XMM0, Code.Cvttpd2pi_mm_xmmm128),
-					new OpCodeHandler_Gv_W(Register.XMM0, Code.Cvttss2si_r32_xmmm32, Code.Cvttss2si_r64_xmmm32),
-					new OpCodeHandler_Gv_W(Register.XMM0, Code.Cvttsd2si_r32_xmmm64, Code.Cvttsd2si_r64_xmmm64)
-				),
-				new OpCodeHandler_MandatoryPrefix(
-					new OpCodeHandler_P_W(Register.XMM0, Code.Cvtps2pi_mm_xmmm64),
-					new OpCodeHandler_P_W(Register.XMM0, Code.Cvtpd2pi_mm_xmmm128),
-					new OpCodeHandler_Gv_W(Register.XMM0, Code.Cvtss2si_r32_xmmm32, Code.Cvtss2si_r64_xmmm32),
-					new OpCodeHandler_Gv_W(Register.XMM0, Code.Cvtsd2si_r32_xmmm64, Code.Cvtsd2si_r64_xmmm64)
-				),
-				new OpCodeHandler_MandatoryPrefix(
-					new OpCodeHandler_VW(Register.XMM0, Code.Ucomiss_xmm_xmmm32),
-					new OpCodeHandler_VW(Register.XMM0, Code.Ucomisd_xmm_xmmm64),
-					invalid,
-					invalid
-				),
-				new OpCodeHandler_MandatoryPrefix(
-					new OpCodeHandler_VW(Register.XMM0, Code.Comiss_xmm_xmmm32),
-					new OpCodeHandler_VW(Register.XMM0, Code.Comisd_xmm_xmmm64),
-					invalid,
-					invalid
-				),
-
-				// 30
-				new OpCodeHandler_Simple(Code.Wrmsr),
-				new OpCodeHandler_Simple(Code.Rdtsc),
-				new OpCodeHandler_Simple(Code.Rdmsr),
-				new OpCodeHandler_Simple(Code.Rdpmc),
-				new OpCodeHandler_Options(
-					new OpCodeHandler_Simple(Code.Sysenter),
-					new OpCodeHandler_Simple(Code.Wrecr), DecoderOptions.Ecr
-				),
-				new OpCodeHandler_Simple4(Code.Sysexitd, Code.Sysexitq),
-				new OpCodeHandler_Options(
-					invalid,
-					new OpCodeHandler_Simple(Code.Rdecr), DecoderOptions.Ecr
-				),
-				new OpCodeHandler_Simple(Code.Getsec),
-
-				// 38
-				new OpCodeHandler_AnotherTable(ThreeByteHandlers_0F38XX),
-				invalid,
-				new OpCodeHandler_AnotherTable(ThreeByteHandlers_0F3AXX),
-				invalid,
-				invalid,
-				invalid,
-				invalid,
-				invalid,
-
-				// 40
-				new OpCodeHandler_Gv_Ev(Code.Cmovo_r16_rm16, Code.Cmovo_r32_rm32, Code.Cmovo_r64_rm64),
-				new OpCodeHandler_Gv_Ev(Code.Cmovno_r16_rm16, Code.Cmovno_r32_rm32, Code.Cmovno_r64_rm64),
-				new OpCodeHandler_Gv_Ev(Code.Cmovb_r16_rm16, Code.Cmovb_r32_rm32, Code.Cmovb_r64_rm64),
-				new OpCodeHandler_Gv_Ev(Code.Cmovae_r16_rm16, Code.Cmovae_r32_rm32, Code.Cmovae_r64_rm64),
-				new OpCodeHandler_Gv_Ev(Code.Cmove_r16_rm16, Code.Cmove_r32_rm32, Code.Cmove_r64_rm64),
-				new OpCodeHandler_Gv_Ev(Code.Cmovne_r16_rm16, Code.Cmovne_r32_rm32, Code.Cmovne_r64_rm64),
-				new OpCodeHandler_Gv_Ev(Code.Cmovbe_r16_rm16, Code.Cmovbe_r32_rm32, Code.Cmovbe_r64_rm64),
-				new OpCodeHandler_Gv_Ev(Code.Cmova_r16_rm16, Code.Cmova_r32_rm32, Code.Cmova_r64_rm64),
-
-				// 48
-				new OpCodeHandler_Gv_Ev(Code.Cmovs_r16_rm16, Code.Cmovs_r32_rm32, Code.Cmovs_r64_rm64),
-				new OpCodeHandler_Gv_Ev(Code.Cmovns_r16_rm16, Code.Cmovns_r32_rm32, Code.Cmovns_r64_rm64),
-				new OpCodeHandler_Gv_Ev(Code.Cmovp_r16_rm16, Code.Cmovp_r32_rm32, Code.Cmovp_r64_rm64),
-				new OpCodeHandler_Gv_Ev(Code.Cmovnp_r16_rm16, Code.Cmovnp_r32_rm32, Code.Cmovnp_r64_rm64),
-				new OpCodeHandler_Gv_Ev(Code.Cmovl_r16_rm16, Code.Cmovl_r32_rm32, Code.Cmovl_r64_rm64),
-				new OpCodeHandler_Gv_Ev(Code.Cmovge_r16_rm16, Code.Cmovge_r32_rm32, Code.Cmovge_r64_rm64),
-				new OpCodeHandler_Gv_Ev(Code.Cmovle_r16_rm16, Code.Cmovle_r32_rm32, Code.Cmovle_r64_rm64),
-				new OpCodeHandler_Gv_Ev(Code.Cmovg_r16_rm16, Code.Cmovg_r32_rm32, Code.Cmovg_r64_rm64),
-
-				// 50
-				new OpCodeHandler_MandatoryPrefix(
-					new OpCodeHandler_Gv_RX(Register.XMM0, Code.Movmskps_r32_xmm, Code.Movmskps_r64_xmm),
-					new OpCodeHandler_Gv_RX(Register.XMM0, Code.Movmskpd_r32_xmm, Code.Movmskpd_r64_xmm),
-					invalid,
-					invalid
-				),
-				new OpCodeHandler_MandatoryPrefix(
-					new OpCodeHandler_VW(Register.XMM0, Code.Sqrtps_xmm_xmmm128),
-					new OpCodeHandler_VW(Register.XMM0, Code.Sqrtpd_xmm_xmmm128),
-					new OpCodeHandler_VW(Register.XMM0, Code.Sqrtss_xmm_xmmm32),
-					new OpCodeHandler_VW(Register.XMM0, Code.Sqrtsd_xmm_xmmm64)
-				),
-				new OpCodeHandler_MandatoryPrefix(
-					new OpCodeHandler_VW(Register.XMM0, Code.Rsqrtps_xmm_xmmm128),
-					invalid,
-					new OpCodeHandler_VW(Register.XMM0, Code.Rsqrtss_xmm_xmmm32),
-					invalid
-				),
-				new OpCodeHandler_MandatoryPrefix(
-					new OpCodeHandler_VW(Register.XMM0, Code.Rcpps_xmm_xmmm128),
-					invalid,
-					new OpCodeHandler_VW(Register.XMM0, Code.Rcpss_xmm_xmmm32),
-					invalid
-				),
-				new OpCodeHandler_MandatoryPrefix(
-					new OpCodeHandler_VW(Register.XMM0, Code.Andps_xmm_xmmm128),
-					new OpCodeHandler_VW(Register.XMM0, Code.Andpd_xmm_xmmm128),
-					invalid,
-					invalid
-				),
-				new OpCodeHandler_MandatoryPrefix(
-					new OpCodeHandler_VW(Register.XMM0, Code.Andnps_xmm_xmmm128),
-					new OpCodeHandler_VW(Register.XMM0, Code.Andnpd_xmm_xmmm128),
-					invalid,
-					invalid
-				),
-				new OpCodeHandler_MandatoryPrefix(
-					new OpCodeHandler_VW(Register.XMM0, Code.Orps_xmm_xmmm128),
-					new OpCodeHandler_VW(Register.XMM0, Code.Orpd_xmm_xmmm128),
-					invalid,
-					invalid
-				),
-				new OpCodeHandler_MandatoryPrefix(
-					new OpCodeHandler_VW(Register.XMM0, Code.Xorps_xmm_xmmm128),
-					new OpCodeHandler_VW(Register.XMM0, Code.Xorpd_xmm_xmmm128),
-					invalid,
-					invalid
-				),
-
-				// 58
-				new OpCodeHandler_MandatoryPrefix(
-					new OpCodeHandler_VW(Register.XMM0, Code.Addps_xmm_xmmm128),
-					new OpCodeHandler_VW(Register.XMM0, Code.Addpd_xmm_xmmm128),
-					new OpCodeHandler_VW(Register.XMM0, Code.Addss_xmm_xmmm32),
-					new OpCodeHandler_VW(Register.XMM0, Code.Addsd_xmm_xmmm64)
-				),
-				new OpCodeHandler_MandatoryPrefix(
-					new OpCodeHandler_VW(Register.XMM0, Code.Mulps_xmm_xmmm128),
-					new OpCodeHandler_VW(Register.XMM0, Code.Mulpd_xmm_xmmm128),
-					new OpCodeHandler_VW(Register.XMM0, Code.Mulss_xmm_xmmm32),
-					new OpCodeHandler_VW(Register.XMM0, Code.Mulsd_xmm_xmmm64)
-				),
-				new OpCodeHandler_MandatoryPrefix(
-					new OpCodeHandler_VW(Register.XMM0, Code.Cvtps2pd_xmm_xmmm64),
-					new OpCodeHandler_VW(Register.XMM0, Code.Cvtpd2ps_xmm_xmmm128),
-					new OpCodeHandler_VW(Register.XMM0, Code.Cvtss2sd_xmm_xmmm32),
-					new OpCodeHandler_VW(Register.XMM0, Code.Cvtsd2ss_xmm_xmmm64)
-				),
-				new OpCodeHandler_MandatoryPrefix(
-					new OpCodeHandler_VW(Register.XMM0, Code.Cvtdq2ps_xmm_xmmm128),
-					new OpCodeHandler_VW(Register.XMM0, Code.Cvtps2dq_xmm_xmmm128),
-					new OpCodeHandler_VW(Register.XMM0, Code.Cvttps2dq_xmm_xmmm128),
-					invalid
-				),
-				new OpCodeHandler_MandatoryPrefix(
-					new OpCodeHandler_VW(Register.XMM0, Code.Subps_xmm_xmmm128),
-					new OpCodeHandler_VW(Register.XMM0, Code.Subpd_xmm_xmmm128),
-					new OpCodeHandler_VW(Register.XMM0, Code.Subss_xmm_xmmm32),
-					new OpCodeHandler_VW(Register.XMM0, Code.Subsd_xmm_xmmm64)
-				),
-				new OpCodeHandler_MandatoryPrefix(
-					new OpCodeHandler_VW(Register.XMM0, Code.Minps_xmm_xmmm128),
-					new OpCodeHandler_VW(Register.XMM0, Code.Minpd_xmm_xmmm128),
-					new OpCodeHandler_VW(Register.XMM0, Code.Minss_xmm_xmmm32),
-					new OpCodeHandler_VW(Register.XMM0, Code.Minsd_xmm_xmmm64)
-				),
-				new OpCodeHandler_MandatoryPrefix(
-					new OpCodeHandler_VW(Register.XMM0, Code.Divps_xmm_xmmm128),
-					new OpCodeHandler_VW(Register.XMM0, Code.Divpd_xmm_xmmm128),
-					new OpCodeHandler_VW(Register.XMM0, Code.Divss_xmm_xmmm32),
-					new OpCodeHandler_VW(Register.XMM0, Code.Divsd_xmm_xmmm64)
-				),
-				new OpCodeHandler_MandatoryPrefix(
-					new OpCodeHandler_VW(Register.XMM0, Code.Maxps_xmm_xmmm128),
-					new OpCodeHandler_VW(Register.XMM0, Code.Maxpd_xmm_xmmm128),
-					new OpCodeHandler_VW(Register.XMM0, Code.Maxss_xmm_xmmm32),
-					new OpCodeHandler_VW(Register.XMM0, Code.Maxsd_xmm_xmmm64)
-				),
-
-				// 60
-				new OpCodeHandler_MandatoryPrefix(
-					new OpCodeHandler_P_Q(Code.Punpcklbw_mm_mmm32),
-					new OpCodeHandler_VW(Register.XMM0, Code.Punpcklbw_xmm_xmmm128),
-					invalid,
-					invalid
-				),
-				new OpCodeHandler_MandatoryPrefix(
-					new OpCodeHandler_P_Q(Code.Punpcklwd_mm_mmm32),
-					new OpCodeHandler_VW(Register.XMM0, Code.Punpcklwd_xmm_xmmm128),
-					invalid,
-					invalid
-				),
-				new OpCodeHandler_MandatoryPrefix(
-					new OpCodeHandler_P_Q(Code.Punpckldq_mm_mmm32),
-					new OpCodeHandler_VW(Register.XMM0, Code.Punpckldq_xmm_xmmm128),
-					invalid,
-					invalid
-				),
-				new OpCodeHandler_MandatoryPrefix(
-					new OpCodeHandler_P_Q(Code.Packsswb_mm_mmm64),
-					new OpCodeHandler_VW(Register.XMM0, Code.Packsswb_xmm_xmmm128),
-					invalid,
-					invalid
-				),
-				new OpCodeHandler_MandatoryPrefix(
-					new OpCodeHandler_P_Q(Code.Pcmpgtb_mm_mmm64),
-					new OpCodeHandler_VW(Register.XMM0, Code.Pcmpgtb_xmm_xmmm128),
-					invalid,
-					invalid
-				),
-				new OpCodeHandler_MandatoryPrefix(
-					new OpCodeHandler_P_Q(Code.Pcmpgtw_mm_mmm64),
-					new OpCodeHandler_VW(Register.XMM0, Code.Pcmpgtw_xmm_xmmm128),
-					invalid,
-					invalid
-				),
-				new OpCodeHandler_MandatoryPrefix(
-					new OpCodeHandler_P_Q(Code.Pcmpgtd_mm_mmm64),
-					new OpCodeHandler_VW(Register.XMM0, Code.Pcmpgtd_xmm_xmmm128),
-					invalid,
-					invalid
-				),
-				new OpCodeHandler_MandatoryPrefix(
-					new OpCodeHandler_P_Q(Code.Packuswb_mm_mmm64),
-					new OpCodeHandler_VW(Register.XMM0, Code.Packuswb_xmm_xmmm128),
-					invalid,
-					invalid
-				),
-
-				// 68
-				new OpCodeHandler_MandatoryPrefix(
-					new OpCodeHandler_P_Q(Code.Punpckhbw_mm_mmm64),
-					new OpCodeHandler_VW(Register.XMM0, Code.Punpckhbw_xmm_xmmm128),
-					invalid,
-					invalid
-				),
-				new OpCodeHandler_MandatoryPrefix(
-					new OpCodeHandler_P_Q(Code.Punpckhwd_mm_mmm64),
-					new OpCodeHandler_VW(Register.XMM0, Code.Punpckhwd_xmm_xmmm128),
-					invalid,
-					invalid
-				),
-				new OpCodeHandler_MandatoryPrefix(
-					new OpCodeHandler_P_Q(Code.Punpckhdq_mm_mmm64),
-					new OpCodeHandler_VW(Register.XMM0, Code.Punpckhdq_xmm_xmmm128),
-					invalid,
-					invalid
-				),
-				new OpCodeHandler_MandatoryPrefix(
-					new OpCodeHandler_P_Q(Code.Packssdw_mm_mmm64),
-					new OpCodeHandler_VW(Register.XMM0, Code.Packssdw_xmm_xmmm128),
-					invalid,
-					invalid
-				),
-				new OpCodeHandler_MandatoryPrefix(
-					invalid,
-					new OpCodeHandler_VW(Register.XMM0, Code.Punpcklqdq_xmm_xmmm128),
-					invalid,
-					invalid
-				),
-				new OpCodeHandler_MandatoryPrefix(
-					invalid,
-					new OpCodeHandler_VW(Register.XMM0, Code.Punpckhqdq_xmm_xmmm128),
-					invalid,
-					invalid
-				),
-				new OpCodeHandler_MandatoryPrefix(
-					new OpCodeHandler_P_Ev(Code.Movd_mm_rm32, Code.Movq_mm_rm64),
-					new OpCodeHandler_VX_Ev(Code.Movd_xmm_rm32, Code.Movq_xmm_rm64),
-					invalid,
-					invalid
-				),
-				new OpCodeHandler_MandatoryPrefix(
-					new OpCodeHandler_P_Q(Code.Movq_mm_mmm64),
-					new OpCodeHandler_VW(Register.XMM0, Code.Movdqa_xmm_xmmm128),
-					new OpCodeHandler_VW(Register.XMM0, Code.Movdqu_xmm_xmmm128),
-					invalid
-				),
-
-				// 70
-				new OpCodeHandler_MandatoryPrefix(
-					new OpCodeHandler_P_Q_Ib(Code.Pshufw_mm_mmm64_imm8),
-					new OpCodeHandler_VWIb(Register.XMM0, Code.Pshufd_xmm_xmmm128_imm8),
-					new OpCodeHandler_VWIb(Register.XMM0, Code.Pshufhw_xmm_xmmm128_imm8),
-					new OpCodeHandler_VWIb(Register.XMM0, Code.Pshuflw_xmm_xmmm128_imm8)
-				),
-				new OpCodeHandler_Group(handlers_Grp_0F71),
-				new OpCodeHandler_Group(handlers_Grp_0F72),
-				new OpCodeHandler_Group(handlers_Grp_0F73),
-				new OpCodeHandler_MandatoryPrefix(
-					new OpCodeHandler_P_Q(Code.Pcmpeqb_mm_mmm64),
-					new OpCodeHandler_VW(Register.XMM0, Code.Pcmpeqb_xmm_xmmm128),
-					invalid,
-					invalid
-				),
-				new OpCodeHandler_MandatoryPrefix(
-					new OpCodeHandler_P_Q(Code.Pcmpeqw_mm_mmm64),
-					new OpCodeHandler_VW(Register.XMM0, Code.Pcmpeqw_xmm_xmmm128),
-					invalid,
-					invalid
-				),
-				new OpCodeHandler_MandatoryPrefix(
-					new OpCodeHandler_P_Q(Code.Pcmpeqd_mm_mmm64),
-					new OpCodeHandler_VW(Register.XMM0, Code.Pcmpeqd_xmm_xmmm128),
-					invalid,
-					invalid
-				),
-				new OpCodeHandler_MandatoryPrefix_MaybeModRM(
-					new OpCodeHandler_Simple(Code.Emms),
-					invalid,
-					invalid,
-					invalid
-				),
-
-				// 78
-				new OpCodeHandler_MandatoryPrefix(
-					new OpCodeHandler_Ev_Gv_32_64(Code.Vmread_rm32_r32, Code.Vmread_rm64_r64),
-					new OpCodeHandler_Group(handlers_Grp_660F78),
-					invalid,
-					new OpCodeHandler_VRIbIb(Register.XMM0, Code.Insertq_xmm_xmm_imm8_imm8)
-				),
-				new OpCodeHandler_MandatoryPrefix(
-					new OpCodeHandler_Gv_Ev_32_64(Code.Vmwrite_r32_rm32, Code.Vmwrite_r64_rm64, allowReg: true, allowMem: true),
-					new OpCodeHandler_VW(Register.XMM0, Code.Extrq_xmm_xmm, Code.INVALID),
-					invalid,
-					new OpCodeHandler_VW(Register.XMM0, Code.Insertq_xmm_xmm, Code.INVALID)
-				),
-				invalid,
-				invalid,
-				new OpCodeHandler_MandatoryPrefix(
-					invalid,
-					new OpCodeHandler_VW(Register.XMM0, Code.Haddpd_xmm_xmmm128),
-					invalid,
-					new OpCodeHandler_VW(Register.XMM0, Code.Haddps_xmm_xmmm128)
-				),
-				new OpCodeHandler_MandatoryPrefix(
-					invalid,
-					new OpCodeHandler_VW(Register.XMM0, Code.Hsubpd_xmm_xmmm128),
-					invalid,
-					new OpCodeHandler_VW(Register.XMM0, Code.Hsubps_xmm_xmmm128)
-				),
-				new OpCodeHandler_MandatoryPrefix(
-					new OpCodeHandler_Ev_P(Code.Movd_rm32_mm, Code.Movq_rm64_mm),
-					new OpCodeHandler_Ev_VX(Code.Movd_rm32_xmm, Code.Movq_rm64_xmm),
-					new OpCodeHandler_VW(Register.XMM0, Code.Movq_xmm_xmmm64),
-					invalid
-				),
-				new OpCodeHandler_MandatoryPrefix(
-					new OpCodeHandler_Q_P(Code.Movq_mmm64_mm),
-					new OpCodeHandler_WV(Register.XMM0, Code.Movdqa_xmmm128_xmm),
-					new OpCodeHandler_WV(Register.XMM0, Code.Movdqu_xmmm128_xmm),
-					invalid
-				),
-
-				// 80
-				new OpCodeHandler_Jz(Code.Jo_rel16, Code.Jo_rel32_32),
-				new OpCodeHandler_Jz(Code.Jno_rel16, Code.Jno_rel32_32),
-				new OpCodeHandler_Jz(Code.Jb_rel16, Code.Jb_rel32_32),
-				new OpCodeHandler_Jz(Code.Jae_rel16, Code.Jae_rel32_32),
-				new OpCodeHandler_Jz(Code.Je_rel16, Code.Je_rel32_32),
-				new OpCodeHandler_Jz(Code.Jne_rel16, Code.Jne_rel32_32),
-				new OpCodeHandler_Jz(Code.Jbe_rel16, Code.Jbe_rel32_32),
-				new OpCodeHandler_Jz(Code.Ja_rel16, Code.Ja_rel32_32),
-
-				// 88
-				new OpCodeHandler_Jz(Code.Js_rel16, Code.Js_rel32_32),
-				new OpCodeHandler_Jz(Code.Jns_rel16, Code.Jns_rel32_32),
-				new OpCodeHandler_Jz(Code.Jp_rel16, Code.Jp_rel32_32),
-				new OpCodeHandler_Jz(Code.Jnp_rel16, Code.Jnp_rel32_32),
-				new OpCodeHandler_Jz(Code.Jl_rel16, Code.Jl_rel32_32),
-				new OpCodeHandler_Jz(Code.Jge_rel16, Code.Jge_rel32_32),
-				new OpCodeHandler_Jz(Code.Jle_rel16, Code.Jle_rel32_32),
-				new OpCodeHandler_Jz(Code.Jg_rel16, Code.Jg_rel32_32),
-
-				// 90
-				new OpCodeHandler_Eb(Code.Seto_rm8),
-				new OpCodeHandler_Eb(Code.Setno_rm8),
-				new OpCodeHandler_Eb(Code.Setb_rm8),
-				new OpCodeHandler_Eb(Code.Setae_rm8),
-				new OpCodeHandler_Eb(Code.Sete_rm8),
-				new OpCodeHandler_Eb(Code.Setne_rm8),
-				new OpCodeHandler_Eb(Code.Setbe_rm8),
-				new OpCodeHandler_Eb(Code.Seta_rm8),
-
-				// 98
-				new OpCodeHandler_Eb(Code.Sets_rm8),
-				new OpCodeHandler_Eb(Code.Setns_rm8),
-				new OpCodeHandler_Eb(Code.Setp_rm8),
-				new OpCodeHandler_Eb(Code.Setnp_rm8),
-				new OpCodeHandler_Eb(Code.Setl_rm8),
-				new OpCodeHandler_Eb(Code.Setge_rm8),
-				new OpCodeHandler_Eb(Code.Setle_rm8),
-				new OpCodeHandler_Eb(Code.Setg_rm8),
-
-				// A0
-				new OpCodeHandler_OpSizeReg(Code.Pushw_FS, Code.Pushd_FS, Register.FS),
-				new OpCodeHandler_OpSizeReg(Code.Popw_FS, Code.Popd_FS, Register.FS),
-				new OpCodeHandler_Simple(Code.Cpuid),
-				new OpCodeHandler_Ev_Gv(Code.Bt_rm16_r16, Code.Bt_rm32_r32, Code.Bt_rm64_r64),
-				new OpCodeHandler_Ev_Gv_Ib(Code.Shld_rm16_r16_imm8, Code.Shld_rm32_r32_imm8, Code.Shld_rm64_r64_imm8),
-				new OpCodeHandler_Ev_Gv_CL(Code.Shld_rm16_r16_CL, Code.Shld_rm32_r32_CL, Code.Shld_rm64_r64_CL),
-				new OpCodeHandler_Options(
-					new OpCodeHandler_Group8x64(handlers_Grp_0FA6_lo, handlers_Grp_0FA6_hi),
-					new OpCodeHandler_Gv_Ev(Code.Xbts_r16_rm16, Code.Xbts_r32_rm32, Code.INVALID), DecoderOptions.Xbts,
-					new OpCodeHandler_Eb_Gb(Code.Cmpxchg486_rm8_r8), DecoderOptions.Cmpxchg486A
-				),
-				new OpCodeHandler_Options(
-					new OpCodeHandler_Group8x64(handlers_Grp_0FA7_lo, handlers_Grp_0FA7_hi),
-					new OpCodeHandler_Ev_Gv(Code.Ibts_rm16_r16, Code.Ibts_rm32_r32, Code.INVALID), DecoderOptions.Xbts,
-					new OpCodeHandler_Ev_Gv(Code.Cmpxchg486_rm16_r16, Code.Cmpxchg486_rm32_r32, Code.INVALID), DecoderOptions.Cmpxchg486A
-				),
-
-				// A8
-				new OpCodeHandler_OpSizeReg(Code.Pushw_GS, Code.Pushd_GS, Register.GS),
-				new OpCodeHandler_OpSizeReg(Code.Popw_GS, Code.Popd_GS, Register.GS),
-				new OpCodeHandler_Simple(Code.Rsm),
-				new OpCodeHandler_Ev_Gv(Code.Bts_rm16_r16, Code.Bts_rm32_r32, Code.Bts_rm64_r64, HandlerFlags.XacquireRelease),
-				new OpCodeHandler_Ev_Gv_Ib(Code.Shrd_rm16_r16_imm8, Code.Shrd_rm32_r32_imm8, Code.Shrd_rm64_r64_imm8),
-				new OpCodeHandler_Ev_Gv_CL(Code.Shrd_rm16_r16_CL, Code.Shrd_rm32_r32_CL, Code.Shrd_rm64_r64_CL),
-				new OpCodeHandler_Group8x64(handlers_Grp_0FAE_lo, handlers_Grp_0FAE_hi),
-				new OpCodeHandler_Gv_Ev(Code.Imul_r16_rm16, Code.Imul_r32_rm32, Code.Imul_r64_rm64),
-
-				// B0
-				new OpCodeHandler_Eb_Gb(Code.Cmpxchg_rm8_r8, HandlerFlags.XacquireRelease),
-				new OpCodeHandler_Ev_Gv(Code.Cmpxchg_rm16_r16, Code.Cmpxchg_rm32_r32, Code.Cmpxchg_rm64_r64, HandlerFlags.XacquireRelease),
-				new OpCodeHandler_Gv_Mp(Code.Lss_r16_m32, Code.Lss_r32_m48, Code.Lss_r64_m80),
-				new OpCodeHandler_Ev_Gv(Code.Btr_rm16_r16, Code.Btr_rm32_r32, Code.Btr_rm64_r64, HandlerFlags.XacquireRelease),
-				new OpCodeHandler_Gv_Mp(Code.Lfs_r16_m32, Code.Lfs_r32_m48, Code.Lfs_r64_m80),
-				new OpCodeHandler_Gv_Mp(Code.Lgs_r16_m32, Code.Lgs_r32_m48, Code.Lgs_r64_m80),
-				new OpCodeHandler_Gv_Eb(Code.Movzx_r16_rm8, Code.Movzx_r32_rm8, Code.Movzx_r64_rm8),
-				new OpCodeHandler_Gv_Ew(Code.Movzx_r16_rm16, Code.Movzx_r32_rm16, Code.Movzx_r64_rm16),
-
-				// B8
-				new OpCodeHandler_Options(
-					new OpCodeHandler_MandatoryPrefix_F3_F2(
-						new OpCodeHandler_Jdisp(Code.Jmpe_disp16, Code.Jmpe_disp32),
-						new OpCodeHandler_Gv_Ev(Code.Popcnt_r16_rm16, Code.Popcnt_r32_rm32, Code.Popcnt_r64_rm64),
-						invalid
-					),
-					new OpCodeHandler_Jdisp(Code.Jmpe_disp16, Code.Jmpe_disp32), DecoderOptions.NoMPFX_0FB8
-				),
-				new OpCodeHandler_Gv_Ev(Code.Ud1_r16_rm16, Code.Ud1_r32_rm32, Code.Ud1_r64_rm64),
-				new OpCodeHandler_Group(handlers_Grp_0FBA),
-				new OpCodeHandler_Ev_Gv(Code.Btc_rm16_r16, Code.Btc_rm32_r32, Code.Btc_rm64_r64, HandlerFlags.XacquireRelease),
-				new OpCodeHandler_Options(
-					new OpCodeHandler_MandatoryPrefix_F3_F2(
-						new OpCodeHandler_Gv_Ev(Code.Bsf_r16_rm16, Code.Bsf_r32_rm32, Code.Bsf_r64_rm64),
-						new OpCodeHandler_Gv_Ev(Code.Tzcnt_r16_rm16, Code.Tzcnt_r32_rm32, Code.Tzcnt_r64_rm64),
-						invalid
-					),
-					new OpCodeHandler_Gv_Ev(Code.Bsf_r16_rm16, Code.Bsf_r32_rm32, Code.Bsf_r64_rm64), DecoderOptions.NoMPFX_0FBC
-				),
-				new OpCodeHandler_Options(
-					new OpCodeHandler_MandatoryPrefix_F3_F2(
-						new OpCodeHandler_Gv_Ev(Code.Bsr_r16_rm16, Code.Bsr_r32_rm32, Code.Bsr_r64_rm64),
-						new OpCodeHandler_Gv_Ev(Code.Lzcnt_r16_rm16, Code.Lzcnt_r32_rm32, Code.Lzcnt_r64_rm64),
-						invalid
-					),
-					new OpCodeHandler_Gv_Ev(Code.Bsr_r16_rm16, Code.Bsr_r32_rm32, Code.Bsr_r64_rm64), DecoderOptions.NoMPFX_0FBD
-				),
-				new OpCodeHandler_Gv_Eb(Code.Movsx_r16_rm8, Code.Movsx_r32_rm8, Code.Movsx_r64_rm8),
-				new OpCodeHandler_Gv_Ew(Code.Movsx_r16_rm16, Code.Movsx_r32_rm16, Code.Movsx_r64_rm16),
-
-				// C0
-				new OpCodeHandler_Eb_Gb(Code.Xadd_rm8_r8, HandlerFlags.XacquireRelease),
-				new OpCodeHandler_Ev_Gv(Code.Xadd_rm16_r16, Code.Xadd_rm32_r32, Code.Xadd_rm64_r64, HandlerFlags.XacquireRelease),
-				new OpCodeHandler_MandatoryPrefix(
-					new OpCodeHandler_VWIb(Register.XMM0, Code.Cmpps_xmm_xmmm128_imm8),
-					new OpCodeHandler_VWIb(Register.XMM0, Code.Cmppd_xmm_xmmm128_imm8),
-					new OpCodeHandler_VWIb(Register.XMM0, Code.Cmpss_xmm_xmmm32_imm8),
-					new OpCodeHandler_VWIb(Register.XMM0, Code.Cmpsd_xmm_xmmm64_imm8)
-				),
-				new OpCodeHandler_MandatoryPrefix(
-					new OpCodeHandler_Mv_Gv_REXW(Code.Movnti_m32_r32, Code.Movnti_m64_r64),
-					invalid,
-					invalid,
-					invalid
-				),
-				new OpCodeHandler_MandatoryPrefix(
-					new OpCodeHandler_P_Ev_Ib(Code.Pinsrw_mm_r32m16_imm8, Code.Pinsrw_mm_r64m16_imm8),
-					new OpCodeHandler_VX_E_Ib(Register.XMM0, Code.Pinsrw_xmm_r32m16_imm8, Code.Pinsrw_xmm_r64m16_imm8),
-					invalid,
-					invalid
-				),
-				new OpCodeHandler_MandatoryPrefix(
-					new OpCodeHandler_Gv_N_Ib_REX(Code.Pextrw_r32_mm_imm8, Code.Pextrw_r64_mm_imm8),
-					new OpCodeHandler_Gv_Ev_Ib_REX(Register.XMM0, Code.Pextrw_r32_xmm_imm8, Code.Pextrw_r64_xmm_imm8, allowMem: false),
-					invalid,
-					invalid
-				),
-				new OpCodeHandler_MandatoryPrefix(
-					new OpCodeHandler_VWIb(Register.XMM0, Code.Shufps_xmm_xmmm128_imm8),
-					new OpCodeHandler_VWIb(Register.XMM0, Code.Shufpd_xmm_xmmm128_imm8),
-					invalid,
-					invalid
-				),
-				new OpCodeHandler_Group(handlers_Grp_0FC7),
-
-				// C8
-				new OpCodeHandler_SimpleReg(Code.Bswap_r16, Code.Bswap_r32, Register.AX, Register.EAX),
-				new OpCodeHandler_SimpleReg(Code.Bswap_r16, Code.Bswap_r32, Register.CX, Register.ECX),
-				new OpCodeHandler_SimpleReg(Code.Bswap_r16, Code.Bswap_r32, Register.DX, Register.EDX),
-				new OpCodeHandler_SimpleReg(Code.Bswap_r16, Code.Bswap_r32, Register.BX, Register.EBX),
-				new OpCodeHandler_SimpleReg(Code.Bswap_r16, Code.Bswap_r32, Register.SP, Register.ESP),
-				new OpCodeHandler_SimpleReg(Code.Bswap_r16, Code.Bswap_r32, Register.BP, Register.EBP),
-				new OpCodeHandler_SimpleReg(Code.Bswap_r16, Code.Bswap_r32, Register.SI, Register.ESI),
-				new OpCodeHandler_SimpleReg(Code.Bswap_r16, Code.Bswap_r32, Register.DI, Register.EDI),
-
-				// D0
-				new OpCodeHandler_MandatoryPrefix(
-					invalid,
-					new OpCodeHandler_VW(Register.XMM0, Code.Addsubpd_xmm_xmmm128),
-					invalid,
-					new OpCodeHandler_VW(Register.XMM0, Code.Addsubps_xmm_xmmm128)
-				),
-				new OpCodeHandler_MandatoryPrefix(
-					new OpCodeHandler_P_Q(Code.Psrlw_mm_mmm64),
-					new OpCodeHandler_VW(Register.XMM0, Code.Psrlw_xmm_xmmm128),
-					invalid,
-					invalid
-				),
-				new OpCodeHandler_MandatoryPrefix(
-					new OpCodeHandler_P_Q(Code.Psrld_mm_mmm64),
-					new OpCodeHandler_VW(Register.XMM0, Code.Psrld_xmm_xmmm128),
-					invalid,
-					invalid
-				),
-				new OpCodeHandler_MandatoryPrefix(
-					new OpCodeHandler_P_Q(Code.Psrlq_mm_mmm64),
-					new OpCodeHandler_VW(Register.XMM0, Code.Psrlq_xmm_xmmm128),
-					invalid,
-					invalid
-				),
-				new OpCodeHandler_MandatoryPrefix(
-					new OpCodeHandler_P_Q(Code.Paddq_mm_mmm64),
-					new OpCodeHandler_VW(Register.XMM0, Code.Paddq_xmm_xmmm128),
-					invalid,
-					invalid
-				),
-				new OpCodeHandler_MandatoryPrefix(
-					new OpCodeHandler_P_Q(Code.Pmullw_mm_mmm64),
-					new OpCodeHandler_VW(Register.XMM0, Code.Pmullw_xmm_xmmm128),
-					invalid,
-					invalid
-				),
-				new OpCodeHandler_MandatoryPrefix(
-					invalid,
-					new OpCodeHandler_WV(Register.XMM0, Code.Movq_xmmm64_xmm),
-					new OpCodeHandler_VN(Register.XMM0, Code.Movq2dq_xmm_mm),
-					new OpCodeHandler_P_R(Register.XMM0, Code.Movdq2q_mm_xmm)
-				),
-				new OpCodeHandler_MandatoryPrefix(
-					new OpCodeHandler_Gv_N(Code.Pmovmskb_r32_mm, Code.Pmovmskb_r64_mm),
-					new OpCodeHandler_Gv_RX(Register.XMM0, Code.Pmovmskb_r32_xmm, Code.Pmovmskb_r64_xmm),
-					invalid,
-					invalid
-				),
-
-				// D8
-				new OpCodeHandler_MandatoryPrefix(
-					new OpCodeHandler_P_Q(Code.Psubusb_mm_mmm64),
-					new OpCodeHandler_VW(Register.XMM0, Code.Psubusb_xmm_xmmm128),
-					invalid,
-					invalid
-				),
-				new OpCodeHandler_MandatoryPrefix(
-					new OpCodeHandler_P_Q(Code.Psubusw_mm_mmm64),
-					new OpCodeHandler_VW(Register.XMM0, Code.Psubusw_xmm_xmmm128),
-					invalid,
-					invalid
-				),
-				new OpCodeHandler_MandatoryPrefix(
-					new OpCodeHandler_P_Q(Code.Pminub_mm_mmm64),
-					new OpCodeHandler_VW(Register.XMM0, Code.Pminub_xmm_xmmm128),
-					invalid,
-					invalid
-				),
-				new OpCodeHandler_MandatoryPrefix(
-					new OpCodeHandler_P_Q(Code.Pand_mm_mmm64),
-					new OpCodeHandler_VW(Register.XMM0, Code.Pand_xmm_xmmm128),
-					invalid,
-					invalid
-				),
-				new OpCodeHandler_MandatoryPrefix(
-					new OpCodeHandler_P_Q(Code.Paddusb_mm_mmm64),
-					new OpCodeHandler_VW(Register.XMM0, Code.Paddusb_xmm_xmmm128),
-					invalid,
-					invalid
-				),
-				new OpCodeHandler_MandatoryPrefix(
-					new OpCodeHandler_P_Q(Code.Paddusw_mm_mmm64),
-					new OpCodeHandler_VW(Register.XMM0, Code.Paddusw_xmm_xmmm128),
-					invalid,
-					invalid
-				),
-				new OpCodeHandler_MandatoryPrefix(
-					new OpCodeHandler_P_Q(Code.Pmaxub_mm_mmm64),
-					new OpCodeHandler_VW(Register.XMM0, Code.Pmaxub_xmm_xmmm128),
-					invalid,
-					invalid
-				),
-				new OpCodeHandler_MandatoryPrefix(
-					new OpCodeHandler_P_Q(Code.Pandn_mm_mmm64),
-					new OpCodeHandler_VW(Register.XMM0, Code.Pandn_xmm_xmmm128),
-					invalid,
-					invalid
-				),
-
-				// E0
-				new OpCodeHandler_MandatoryPrefix(
-					new OpCodeHandler_P_Q(Code.Pavgb_mm_mmm64),
-					new OpCodeHandler_VW(Register.XMM0, Code.Pavgb_xmm_xmmm128),
-					invalid,
-					invalid
-				),
-				new OpCodeHandler_MandatoryPrefix(
-					new OpCodeHandler_P_Q(Code.Psraw_mm_mmm64),
-					new OpCodeHandler_VW(Register.XMM0, Code.Psraw_xmm_xmmm128),
-					invalid,
-					invalid
-				),
-				new OpCodeHandler_MandatoryPrefix(
-					new OpCodeHandler_P_Q(Code.Psrad_mm_mmm64),
-					new OpCodeHandler_VW(Register.XMM0, Code.Psrad_xmm_xmmm128),
-					invalid,
-					invalid
-				),
-				new OpCodeHandler_MandatoryPrefix(
-					new OpCodeHandler_P_Q(Code.Pavgw_mm_mmm64),
-					new OpCodeHandler_VW(Register.XMM0, Code.Pavgw_xmm_xmmm128),
-					invalid,
-					invalid
-				),
-				new OpCodeHandler_MandatoryPrefix(
-					new OpCodeHandler_P_Q(Code.Pmulhuw_mm_mmm64),
-					new OpCodeHandler_VW(Register.XMM0, Code.Pmulhuw_xmm_xmmm128),
-					invalid,
-					invalid
-				),
-				new OpCodeHandler_MandatoryPrefix(
-					new OpCodeHandler_P_Q(Code.Pmulhw_mm_mmm64),
-					new OpCodeHandler_VW(Register.XMM0, Code.Pmulhw_xmm_xmmm128),
-					invalid,
-					invalid
-				),
-				new OpCodeHandler_MandatoryPrefix(
-					invalid,
-					new OpCodeHandler_VW(Register.XMM0, Code.Cvttpd2dq_xmm_xmmm128),
-					new OpCodeHandler_VW(Register.XMM0, Code.Cvtdq2pd_xmm_xmmm64),
-					new OpCodeHandler_VW(Register.XMM0, Code.Cvtpd2dq_xmm_xmmm128)
-				),
-				new OpCodeHandler_MandatoryPrefix(
-					new OpCodeHandler_MP(Code.Movntq_m64_mm),
-					new OpCodeHandler_MV(Register.XMM0, Code.Movntdq_m128_xmm),
-					invalid,
-					invalid
-				),
-
-				// E8
-				new OpCodeHandler_MandatoryPrefix(
-					new OpCodeHandler_P_Q(Code.Psubsb_mm_mmm64),
-					new OpCodeHandler_VW(Register.XMM0, Code.Psubsb_xmm_xmmm128),
-					invalid,
-					invalid
-				),
-				new OpCodeHandler_MandatoryPrefix(
-					new OpCodeHandler_P_Q(Code.Psubsw_mm_mmm64),
-					new OpCodeHandler_VW(Register.XMM0, Code.Psubsw_xmm_xmmm128),
-					invalid,
-					invalid
-				),
-				new OpCodeHandler_MandatoryPrefix(
-					new OpCodeHandler_P_Q(Code.Pminsw_mm_mmm64),
-					new OpCodeHandler_VW(Register.XMM0, Code.Pminsw_xmm_xmmm128),
-					invalid,
-					invalid
-				),
-				new OpCodeHandler_MandatoryPrefix(
-					new OpCodeHandler_P_Q(Code.Por_mm_mmm64),
-					new OpCodeHandler_VW(Register.XMM0, Code.Por_xmm_xmmm128),
-					invalid,
-					invalid
-				),
-				new OpCodeHandler_MandatoryPrefix(
-					new OpCodeHandler_P_Q(Code.Paddsb_mm_mmm64),
-					new OpCodeHandler_VW(Register.XMM0, Code.Paddsb_xmm_xmmm128),
-					invalid,
-					invalid
-				),
-				new OpCodeHandler_MandatoryPrefix(
-					new OpCodeHandler_P_Q(Code.Paddsw_mm_mmm64),
-					new OpCodeHandler_VW(Register.XMM0, Code.Paddsw_xmm_xmmm128),
-					invalid,
-					invalid
-				),
-				new OpCodeHandler_MandatoryPrefix(
-					new OpCodeHandler_P_Q(Code.Pmaxsw_mm_mmm64),
-					new OpCodeHandler_VW(Register.XMM0, Code.Pmaxsw_xmm_xmmm128),
-					invalid,
-					invalid
-				),
-				new OpCodeHandler_MandatoryPrefix(
-					new OpCodeHandler_P_Q(Code.Pxor_mm_mmm64),
-					new OpCodeHandler_VW(Register.XMM0, Code.Pxor_xmm_xmmm128),
-					invalid,
-					invalid
-				),
-
-				// F0
-				new OpCodeHandler_MandatoryPrefix(
-					invalid,
-					invalid,
-					invalid,
-					new OpCodeHandler_VM(Register.XMM0, Code.Lddqu_xmm_m128)
-				),
-				new OpCodeHandler_MandatoryPrefix(
-					new OpCodeHandler_P_Q(Code.Psllw_mm_mmm64),
-					new OpCodeHandler_VW(Register.XMM0, Code.Psllw_xmm_xmmm128),
-					invalid,
-					invalid
-				),
-				new OpCodeHandler_MandatoryPrefix(
-					new OpCodeHandler_P_Q(Code.Pslld_mm_mmm64),
-					new OpCodeHandler_VW(Register.XMM0, Code.Pslld_xmm_xmmm128),
-					invalid,
-					invalid
-				),
-				new OpCodeHandler_MandatoryPrefix(
-					new OpCodeHandler_P_Q(Code.Psllq_mm_mmm64),
-					new OpCodeHandler_VW(Register.XMM0, Code.Psllq_xmm_xmmm128),
-					invalid,
-					invalid
-				),
-				new OpCodeHandler_MandatoryPrefix(
-					new OpCodeHandler_P_Q(Code.Pmuludq_mm_mmm64),
-					new OpCodeHandler_VW(Register.XMM0, Code.Pmuludq_xmm_xmmm128),
-					invalid,
-					invalid
-				),
-				new OpCodeHandler_MandatoryPrefix(
-					new OpCodeHandler_P_Q(Code.Pmaddwd_mm_mmm64),
-					new OpCodeHandler_VW(Register.XMM0, Code.Pmaddwd_xmm_xmmm128),
-					invalid,
-					invalid
-				),
-				new OpCodeHandler_MandatoryPrefix(
-					new OpCodeHandler_P_Q(Code.Psadbw_mm_mmm64),
-					new OpCodeHandler_VW(Register.XMM0, Code.Psadbw_xmm_xmmm128),
-					invalid,
-					invalid
-				),
-				new OpCodeHandler_MandatoryPrefix(
-					new OpCodeHandler_rDI_P_N(Code.Maskmovq_rDI_mm_mm),
-					new OpCodeHandler_rDI_VX_RX(Register.XMM0, Code.Maskmovdqu_rDI_xmm_xmm),
-					invalid,
-					invalid
-				),
-
-				// F8
-				new OpCodeHandler_MandatoryPrefix(
-					new OpCodeHandler_P_Q(Code.Psubb_mm_mmm64),
-					new OpCodeHandler_VW(Register.XMM0, Code.Psubb_xmm_xmmm128),
-					invalid,
-					invalid
-				),
-				new OpCodeHandler_MandatoryPrefix(
-					new OpCodeHandler_P_Q(Code.Psubw_mm_mmm64),
-					new OpCodeHandler_VW(Register.XMM0, Code.Psubw_xmm_xmmm128),
-					invalid,
-					invalid
-				),
-				new OpCodeHandler_MandatoryPrefix(
-					new OpCodeHandler_P_Q(Code.Psubd_mm_mmm64),
-					new OpCodeHandler_VW(Register.XMM0, Code.Psubd_xmm_xmmm128),
-					invalid,
-					invalid
-				),
-				new OpCodeHandler_MandatoryPrefix(
-					new OpCodeHandler_P_Q(Code.Psubq_mm_mmm64),
-					new OpCodeHandler_VW(Register.XMM0, Code.Psubq_xmm_xmmm128),
-					invalid,
-					invalid
-				),
-				new OpCodeHandler_MandatoryPrefix(
-					new OpCodeHandler_P_Q(Code.Paddb_mm_mmm64),
-					new OpCodeHandler_VW(Register.XMM0, Code.Paddb_xmm_xmmm128),
-					invalid,
-					invalid
-				),
-				new OpCodeHandler_MandatoryPrefix(
-					new OpCodeHandler_P_Q(Code.Paddw_mm_mmm64),
-					new OpCodeHandler_VW(Register.XMM0, Code.Paddw_xmm_xmmm128),
-					invalid,
-					invalid
-				),
-				new OpCodeHandler_MandatoryPrefix(
-					new OpCodeHandler_P_Q(Code.Paddd_mm_mmm64),
-					new OpCodeHandler_VW(Register.XMM0, Code.Paddd_xmm_xmmm128),
-					invalid,
-					invalid
-				),
-				new OpCodeHandler_Gv_Ev(Code.Ud0_r16_rm16, Code.Ud0_r32_rm32, Code.Ud0_r64_rm64),
-			};
-
-			OneByteHandlers = new OpCodeHandler[0x100] {
-				// 00
-				new OpCodeHandler_Eb_Gb(Code.Add_rm8_r8, HandlerFlags.XacquireRelease),
-				new OpCodeHandler_Ev_Gv(Code.Add_rm16_r16, Code.Add_rm32_r32, Code.Add_rm64_r64, HandlerFlags.XacquireRelease),
-				new OpCodeHandler_Gb_Eb(Code.Add_r8_rm8),
-				new OpCodeHandler_Gv_Ev(Code.Add_r16_rm16, Code.Add_r32_rm32, Code.Add_r64_rm64),
-				new OpCodeHandler_RegIb(Code.Add_AL_imm8, Register.AL),
-				new OpCodeHandler_Reg_Iz(Code.Add_AX_imm16, Code.Add_EAX_imm32, Register.AX, Register.EAX),
-				new OpCodeHandler_OpSizeReg(Code.Pushw_ES, Code.Pushd_ES, Register.ES),
-				new OpCodeHandler_OpSizeReg(Code.Popw_ES, Code.Popd_ES, Register.ES),
-
-				// 08
-				new OpCodeHandler_Eb_Gb(Code.Or_rm8_r8, HandlerFlags.XacquireRelease),
-				new OpCodeHandler_Ev_Gv(Code.Or_rm16_r16, Code.Or_rm32_r32, Code.Or_rm64_r64, HandlerFlags.XacquireRelease),
-				new OpCodeHandler_Gb_Eb(Code.Or_r8_rm8),
-				new OpCodeHandler_Gv_Ev(Code.Or_r16_rm16, Code.Or_r32_rm32, Code.Or_r64_rm64),
-				new OpCodeHandler_RegIb(Code.Or_AL_imm8, Register.AL),
-				new OpCodeHandler_Reg_Iz(Code.Or_AX_imm16, Code.Or_EAX_imm32, Register.AX, Register.EAX),
-				new OpCodeHandler_OpSizeReg(Code.Pushw_CS, Code.Pushd_CS, Register.CS),
-				new OpCodeHandler_AnotherTable(TwoByteHandlers_0FXX),
-
-				// 10
-				new OpCodeHandler_Eb_Gb(Code.Adc_rm8_r8, HandlerFlags.XacquireRelease),
-				new OpCodeHandler_Ev_Gv(Code.Adc_rm16_r16, Code.Adc_rm32_r32, Code.Adc_rm64_r64, HandlerFlags.XacquireRelease),
-				new OpCodeHandler_Gb_Eb(Code.Adc_r8_rm8),
-				new OpCodeHandler_Gv_Ev(Code.Adc_r16_rm16, Code.Adc_r32_rm32, Code.Adc_r64_rm64),
-				new OpCodeHandler_RegIb(Code.Adc_AL_imm8, Register.AL),
-				new OpCodeHandler_Reg_Iz(Code.Adc_AX_imm16, Code.Adc_EAX_imm32, Register.AX, Register.EAX),
-				new OpCodeHandler_OpSizeReg(Code.Pushw_SS, Code.Pushd_SS, Register.SS),
-				new OpCodeHandler_OpSizeReg(Code.Popw_SS, Code.Popd_SS, Register.SS),
-
-				// 18
-				new OpCodeHandler_Eb_Gb(Code.Sbb_rm8_r8, HandlerFlags.XacquireRelease),
-				new OpCodeHandler_Ev_Gv(Code.Sbb_rm16_r16, Code.Sbb_rm32_r32, Code.Sbb_rm64_r64, HandlerFlags.XacquireRelease),
-				new OpCodeHandler_Gb_Eb(Code.Sbb_r8_rm8),
-				new OpCodeHandler_Gv_Ev(Code.Sbb_r16_rm16, Code.Sbb_r32_rm32, Code.Sbb_r64_rm64),
-				new OpCodeHandler_RegIb(Code.Sbb_AL_imm8, Register.AL),
-				new OpCodeHandler_Reg_Iz(Code.Sbb_AX_imm16, Code.Sbb_EAX_imm32, Register.AX, Register.EAX),
-				new OpCodeHandler_OpSizeReg(Code.Pushw_DS, Code.Pushd_DS, Register.DS),
-				new OpCodeHandler_OpSizeReg(Code.Popw_DS, Code.Popd_DS, Register.DS),
-
-				// 20
-				new OpCodeHandler_Eb_Gb(Code.And_rm8_r8, HandlerFlags.XacquireRelease),
-				new OpCodeHandler_Ev_Gv(Code.And_rm16_r16, Code.And_rm32_r32, Code.And_rm64_r64, HandlerFlags.XacquireRelease),
-				new OpCodeHandler_Gb_Eb(Code.And_r8_rm8),
-				new OpCodeHandler_Gv_Ev(Code.And_r16_rm16, Code.And_r32_rm32, Code.And_r64_rm64),
-				new OpCodeHandler_RegIb(Code.And_AL_imm8, Register.AL),
-				new OpCodeHandler_Reg_Iz(Code.And_AX_imm16, Code.And_EAX_imm32, Register.AX, Register.EAX),
-				invalid,// ES:
-				new OpCodeHandler_Simple(Code.Daa),
-
-				// 28
-				new OpCodeHandler_Eb_Gb(Code.Sub_rm8_r8, HandlerFlags.XacquireRelease),
-				new OpCodeHandler_Ev_Gv(Code.Sub_rm16_r16, Code.Sub_rm32_r32, Code.Sub_rm64_r64, HandlerFlags.XacquireRelease),
-				new OpCodeHandler_Gb_Eb(Code.Sub_r8_rm8),
-				new OpCodeHandler_Gv_Ev(Code.Sub_r16_rm16, Code.Sub_r32_rm32, Code.Sub_r64_rm64),
-				new OpCodeHandler_RegIb(Code.Sub_AL_imm8, Register.AL),
-				new OpCodeHandler_Reg_Iz(Code.Sub_AX_imm16, Code.Sub_EAX_imm32, Register.AX, Register.EAX),
-				invalid,// CS:
-				new OpCodeHandler_Simple(Code.Das),
-
-				// 30
-				new OpCodeHandler_Eb_Gb(Code.Xor_rm8_r8, HandlerFlags.XacquireRelease),
-				new OpCodeHandler_Ev_Gv(Code.Xor_rm16_r16, Code.Xor_rm32_r32, Code.Xor_rm64_r64, HandlerFlags.XacquireRelease),
-				new OpCodeHandler_Gb_Eb(Code.Xor_r8_rm8),
-				new OpCodeHandler_Gv_Ev(Code.Xor_r16_rm16, Code.Xor_r32_rm32, Code.Xor_r64_rm64),
-				new OpCodeHandler_RegIb(Code.Xor_AL_imm8, Register.AL),
-				new OpCodeHandler_Reg_Iz(Code.Xor_AX_imm16, Code.Xor_EAX_imm32, Register.AX, Register.EAX),
-				invalid,// SS:
-				new OpCodeHandler_Simple(Code.Aaa),
-
-				// 38
-				new OpCodeHandler_Eb_Gb(Code.Cmp_rm8_r8),
-				new OpCodeHandler_Ev_Gv(Code.Cmp_rm16_r16, Code.Cmp_rm32_r32, Code.Cmp_rm64_r64),
-				new OpCodeHandler_Gb_Eb(Code.Cmp_r8_rm8),
-				new OpCodeHandler_Gv_Ev(Code.Cmp_r16_rm16, Code.Cmp_r32_rm32, Code.Cmp_r64_rm64),
-				new OpCodeHandler_RegIb(Code.Cmp_AL_imm8, Register.AL),
-				new OpCodeHandler_Reg_Iz(Code.Cmp_AX_imm16, Code.Cmp_EAX_imm32, Register.AX, Register.EAX),
-				invalid,// DS:
-				new OpCodeHandler_Simple(Code.Aas),
-
-				// 40
-				new OpCodeHandler_SimpleReg(Code.Inc_r16, Code.Inc_r32, Register.AX, Register.EAX),
-				new OpCodeHandler_SimpleReg(Code.Inc_r16, Code.Inc_r32, Register.CX, Register.ECX),
-				new OpCodeHandler_SimpleReg(Code.Inc_r16, Code.Inc_r32, Register.DX, Register.EDX),
-				new OpCodeHandler_SimpleReg(Code.Inc_r16, Code.Inc_r32, Register.BX, Register.EBX),
-				new OpCodeHandler_SimpleReg(Code.Inc_r16, Code.Inc_r32, Register.SP, Register.ESP),
-				new OpCodeHandler_SimpleReg(Code.Inc_r16, Code.Inc_r32, Register.BP, Register.EBP),
-				new OpCodeHandler_SimpleReg(Code.Inc_r16, Code.Inc_r32, Register.SI, Register.ESI),
-				new OpCodeHandler_SimpleReg(Code.Inc_r16, Code.Inc_r32, Register.DI, Register.EDI),
-
-				// 48
-				new OpCodeHandler_SimpleReg(Code.Dec_r16, Code.Dec_r32, Register.AX, Register.EAX),
-				new OpCodeHandler_SimpleReg(Code.Dec_r16, Code.Dec_r32, Register.CX, Register.ECX),
-				new OpCodeHandler_SimpleReg(Code.Dec_r16, Code.Dec_r32, Register.DX, Register.EDX),
-				new OpCodeHandler_SimpleReg(Code.Dec_r16, Code.Dec_r32, Register.BX, Register.EBX),
-				new OpCodeHandler_SimpleReg(Code.Dec_r16, Code.Dec_r32, Register.SP, Register.ESP),
-				new OpCodeHandler_SimpleReg(Code.Dec_r16, Code.Dec_r32, Register.BP, Register.EBP),
-				new OpCodeHandler_SimpleReg(Code.Dec_r16, Code.Dec_r32, Register.SI, Register.ESI),
-				new OpCodeHandler_SimpleReg(Code.Dec_r16, Code.Dec_r32, Register.DI, Register.EDI),
-
-				// 50
-				new OpCodeHandler_SimpleReg(Code.Push_r16, Code.Push_r32, Register.AX, Register.EAX),
-				new OpCodeHandler_SimpleReg(Code.Push_r16, Code.Push_r32, Register.CX, Register.ECX),
-				new OpCodeHandler_SimpleReg(Code.Push_r16, Code.Push_r32, Register.DX, Register.EDX),
-				new OpCodeHandler_SimpleReg(Code.Push_r16, Code.Push_r32, Register.BX, Register.EBX),
-				new OpCodeHandler_SimpleReg(Code.Push_r16, Code.Push_r32, Register.SP, Register.ESP),
-				new OpCodeHandler_SimpleReg(Code.Push_r16, Code.Push_r32, Register.BP, Register.EBP),
-				new OpCodeHandler_SimpleReg(Code.Push_r16, Code.Push_r32, Register.SI, Register.ESI),
-				new OpCodeHandler_SimpleReg(Code.Push_r16, Code.Push_r32, Register.DI, Register.EDI),
-
-				// 58
-				new OpCodeHandler_SimpleReg(Code.Pop_r16, Code.Pop_r32, Register.AX, Register.EAX),
-				new OpCodeHandler_SimpleReg(Code.Pop_r16, Code.Pop_r32, Register.CX, Register.ECX),
-				new OpCodeHandler_SimpleReg(Code.Pop_r16, Code.Pop_r32, Register.DX, Register.EDX),
-				new OpCodeHandler_SimpleReg(Code.Pop_r16, Code.Pop_r32, Register.BX, Register.EBX),
-				new OpCodeHandler_SimpleReg(Code.Pop_r16, Code.Pop_r32, Register.SP, Register.ESP),
-				new OpCodeHandler_SimpleReg(Code.Pop_r16, Code.Pop_r32, Register.BP, Register.EBP),
-				new OpCodeHandler_SimpleReg(Code.Pop_r16, Code.Pop_r32, Register.SI, Register.ESI),
-				new OpCodeHandler_SimpleReg(Code.Pop_r16, Code.Pop_r32, Register.DI, Register.EDI),
-
-				// 60
-				new OpCodeHandler_Simple2(Code.Pushaw, Code.Pushad, Code.Pushad),
-				new OpCodeHandler_Simple2(Code.Popaw, Code.Popad, Code.Popad),
-				new OpCodeHandler_EVEX(new OpCodeHandler_Gv_Ma(Code.Bound_r16_m1616, Code.Bound_r32_m3232)),
-				new OpCodeHandler_RvMw_Gw(Code.Arpl_rm16_r16, Code.Arpl_r32m16_r32),
-				invalid,// FS:
-				invalid,// GS:
-				invalid,// os
-				invalid,// as
-
-				// 68
-				new OpCodeHandler_Iz(Code.Push_imm16, Code.Pushd_imm32),
-				new OpCodeHandler_Gv_Ev_Iz(Code.Imul_r16_rm16_imm16, Code.Imul_r32_rm32_imm32, Code.Imul_r64_rm64_imm32),
-				new OpCodeHandler_Ib2(Code.Pushw_imm8, Code.Pushd_imm8),
-				new OpCodeHandler_Gv_Ev_Ib(Code.Imul_r16_rm16_imm8, Code.Imul_r32_rm32_imm8, Code.Imul_r64_rm64_imm8),
-				new OpCodeHandler_Yb_Reg(Code.Insb_m8_DX, Register.DX),
-				new OpCodeHandler_Yv_Reg(Code.Insw_m16_DX, Code.Insd_m32_DX, Register.DX, Register.DX),
-				new OpCodeHandler_Reg_Xb(Code.Outsb_DX_m8, Register.DX),
-				new OpCodeHandler_Reg_Xv(Code.Outsw_DX_m16, Code.Outsd_DX_m32, Register.DX, Register.DX),
-
-				// 70
-				new OpCodeHandler_Jb(Code.Jo_rel8_16, Code.Jo_rel8_32),
-				new OpCodeHandler_Jb(Code.Jno_rel8_16, Code.Jno_rel8_32),
-				new OpCodeHandler_Jb(Code.Jb_rel8_16, Code.Jb_rel8_32),
-				new OpCodeHandler_Jb(Code.Jae_rel8_16, Code.Jae_rel8_32),
-				new OpCodeHandler_Jb(Code.Je_rel8_16, Code.Je_rel8_32),
-				new OpCodeHandler_Jb(Code.Jne_rel8_16, Code.Jne_rel8_32),
-				new OpCodeHandler_Jb(Code.Jbe_rel8_16, Code.Jbe_rel8_32),
-				new OpCodeHandler_Jb(Code.Ja_rel8_16, Code.Ja_rel8_32),
-
-				// 78
-				new OpCodeHandler_Jb(Code.Js_rel8_16, Code.Js_rel8_32),
-				new OpCodeHandler_Jb(Code.Jns_rel8_16, Code.Jns_rel8_32),
-				new OpCodeHandler_Jb(Code.Jp_rel8_16, Code.Jp_rel8_32),
-				new OpCodeHandler_Jb(Code.Jnp_rel8_16, Code.Jnp_rel8_32),
-				new OpCodeHandler_Jb(Code.Jl_rel8_16, Code.Jl_rel8_32),
-				new OpCodeHandler_Jb(Code.Jge_rel8_16, Code.Jge_rel8_32),
-				new OpCodeHandler_Jb(Code.Jle_rel8_16, Code.Jle_rel8_32),
-				new OpCodeHandler_Jb(Code.Jg_rel8_16, Code.Jg_rel8_32),
-
-				// 80
-				new OpCodeHandler_Group(handlers_Grp_80),
-				new OpCodeHandler_Group(handlers_Grp_81),
-				new OpCodeHandler_Group(handlers_Grp_82),
-				new OpCodeHandler_Group(handlers_Grp_83),
-				new OpCodeHandler_Eb_Gb(Code.Test_rm8_r8),
-				new OpCodeHandler_Ev_Gv(Code.Test_rm16_r16, Code.Test_rm32_r32, Code.Test_rm64_r64),
-				new OpCodeHandler_Eb_Gb(Code.Xchg_rm8_r8, HandlerFlags.XacquireRelease | HandlerFlags.XacquireReleaseNoLock),
-				new OpCodeHandler_Ev_Gv(Code.Xchg_rm16_r16, Code.Xchg_rm32_r32, Code.Xchg_rm64_r64, HandlerFlags.XacquireRelease | HandlerFlags.XacquireReleaseNoLock),
-
-				// 88
-				new OpCodeHandler_Eb_Gb(Code.Mov_rm8_r8, HandlerFlags.Xrelease | HandlerFlags.XacquireReleaseNoLock),
-				new OpCodeHandler_Ev_Gv(Code.Mov_rm16_r16, Code.Mov_rm32_r32, Code.Mov_rm64_r64, HandlerFlags.Xrelease | HandlerFlags.XacquireReleaseNoLock),
-				new OpCodeHandler_Gb_Eb(Code.Mov_r8_rm8),
-				new OpCodeHandler_Gv_Ev(Code.Mov_r16_rm16, Code.Mov_r32_rm32, Code.Mov_r64_rm64),
-				new OpCodeHandler_Ev_Sw(Code.Mov_rm16_Sreg, Code.Mov_rm32_Sreg, Code.Mov_rm64_Sreg),
-				new OpCodeHandler_Gv_M(Code.Lea_r16_m, Code.Lea_r32_m, Code.Lea_r64_m),
-				new OpCodeHandler_Sw_Ev(Code.Mov_Sreg_rm16, Code.Mov_Sreg_rm32, Code.Mov_Sreg_rm64),
-				new OpCodeHandler_XOP(new OpCodeHandler_Group(handlers_Grp_8F)),
-
-				// 90
-				new OpCodeHandler_Xchg_Reg_eAX(0),
-				new OpCodeHandler_Xchg_Reg_eAX(1),
-				new OpCodeHandler_Xchg_Reg_eAX(2),
-				new OpCodeHandler_Xchg_Reg_eAX(3),
-				new OpCodeHandler_Xchg_Reg_eAX(4),
-				new OpCodeHandler_Xchg_Reg_eAX(5),
-				new OpCodeHandler_Xchg_Reg_eAX(6),
-				new OpCodeHandler_Xchg_Reg_eAX(7),
-
-				// 98
-				new OpCodeHandler_Simple2(Code.Cbw, Code.Cwde, Code.Cdqe),
-				new OpCodeHandler_Simple2(Code.Cwd, Code.Cdq, Code.Cqo),
-				new OpCodeHandler_Ap(Code.Call_ptr1616, Code.Call_ptr3216),
-				new OpCodeHandler_Simple(Code.Wait),
-				new OpCodeHandler_Simple2(Code.Pushfw, Code.Pushfd, Code.Pushfq),
-				new OpCodeHandler_Simple2(Code.Popfw, Code.Popfd, Code.Popfq),
-				new OpCodeHandler_Simple(Code.Sahf),
-				new OpCodeHandler_Simple(Code.Lahf),
-
-				// A0
-				new OpCodeHandler_Reg_Ob(Code.Mov_AL_moffs8, Register.AL),
-				new OpCodeHandler_Reg_Ov(Code.Mov_AX_moffs16, Code.Mov_EAX_moffs32, Register.AX, Register.EAX),
-				new OpCodeHandler_Ob_Reg(Code.Mov_moffs8_AL, Register.AL),
-				new OpCodeHandler_Ov_Reg(Code.Mov_moffs16_AX, Code.Mov_moffs32_EAX, Register.AX, Register.EAX),
-				new OpCodeHandler_Yb_Xb(Code.Movsb_m8_m8),
-				new OpCodeHandler_Yv_Xv(Code.Movsw_m16_m16, Code.Movsd_m32_m32, Code.Movsq_m64_m64),
-				new OpCodeHandler_Xb_Yb(Code.Cmpsb_m8_m8),
-				new OpCodeHandler_Xv_Yv(Code.Cmpsw_m16_m16, Code.Cmpsd_m32_m32, Code.Cmpsq_m64_m64),
-
-				// A8
-				new OpCodeHandler_RegIb(Code.Test_AL_imm8, Register.AL),
-				new OpCodeHandler_Reg_Iz(Code.Test_AX_imm16, Code.Test_EAX_imm32, Register.AX, Register.EAX),
-				new OpCodeHandler_Yb_Reg(Code.Stosb_m8_AL, Register.AL),
-				new OpCodeHandler_Yv_Reg(Code.Stosw_m16_AX, Code.Stosd_m32_EAX, Register.AX, Register.EAX),
-				new OpCodeHandler_Reg_Xb(Code.Lodsb_AL_m8, Register.AL),
-				new OpCodeHandler_Reg_Xv(Code.Lodsw_AX_m16, Code.Lodsd_EAX_m32, Register.AX, Register.EAX),
-				new OpCodeHandler_Reg_Yb(Code.Scasb_AL_m8, Register.AL),
-				new OpCodeHandler_Reg_Yv(Code.Scasw_AX_m16, Code.Scasd_EAX_m32, Register.AX, Register.EAX),
-
-				// B0
-				new OpCodeHandler_RegIb(Code.Mov_r8_imm8, Register.AL),
-				new OpCodeHandler_RegIb(Code.Mov_r8_imm8, Register.CL),
-				new OpCodeHandler_RegIb(Code.Mov_r8_imm8, Register.DL),
-				new OpCodeHandler_RegIb(Code.Mov_r8_imm8, Register.BL),
-				new OpCodeHandler_RegIb(Code.Mov_r8_imm8, Register.AH),
-				new OpCodeHandler_RegIb(Code.Mov_r8_imm8, Register.CH),
-				new OpCodeHandler_RegIb(Code.Mov_r8_imm8, Register.DH),
-				new OpCodeHandler_RegIb(Code.Mov_r8_imm8, Register.BH),
-
-				// B8
-				new OpCodeHandler_Reg_Iz(Code.Mov_r16_imm16, Code.Mov_r32_imm32, Register.AX, Register.EAX),
-				new OpCodeHandler_Reg_Iz(Code.Mov_r16_imm16, Code.Mov_r32_imm32, Register.CX, Register.ECX),
-				new OpCodeHandler_Reg_Iz(Code.Mov_r16_imm16, Code.Mov_r32_imm32, Register.DX, Register.EDX),
-				new OpCodeHandler_Reg_Iz(Code.Mov_r16_imm16, Code.Mov_r32_imm32, Register.BX, Register.EBX),
-				new OpCodeHandler_Reg_Iz(Code.Mov_r16_imm16, Code.Mov_r32_imm32, Register.SP, Register.ESP),
-				new OpCodeHandler_Reg_Iz(Code.Mov_r16_imm16, Code.Mov_r32_imm32, Register.BP, Register.EBP),
-				new OpCodeHandler_Reg_Iz(Code.Mov_r16_imm16, Code.Mov_r32_imm32, Register.SI, Register.ESI),
-				new OpCodeHandler_Reg_Iz(Code.Mov_r16_imm16, Code.Mov_r32_imm32, Register.DI, Register.EDI),
-
-				// C0
-				new OpCodeHandler_Group(handlers_Grp_C0),
-				new OpCodeHandler_Group(handlers_Grp_C1),
-				new OpCodeHandler_Iw(Code.Retnw_imm16, Code.Retnd_imm16, Code.Retnq_imm16),
-				new OpCodeHandler_Simple2(Code.Retnw, Code.Retnd, Code.Retnq),
-				new OpCodeHandler_VEX3(new OpCodeHandler_Gv_Mp(Code.Les_r16_m32, Code.Les_r32_m48)),
-				new OpCodeHandler_VEX2(new OpCodeHandler_Gv_Mp(Code.Lds_r16_m32, Code.Lds_r32_m48)),
-				new OpCodeHandler_Group8x64(handlers_Grp_C6_lo, handlers_Grp_C6_hi),
-				new OpCodeHandler_Group8x64(handlers_Grp_C7_lo, handlers_Grp_C7_hi),
-
-				// C8
-				new OpCodeHandler_Iw_Ib(Code.Enterw_imm16_imm8, Code.Enterd_imm16_imm8, Code.Enterq_imm16_imm8),
-				new OpCodeHandler_Simple2(Code.Leavew, Code.Leaved, Code.Leaveq),
-				new OpCodeHandler_Iw(Code.Retfw_imm16, Code.Retfd_imm16, Code.Retfq_imm16),
-				new OpCodeHandler_Simple2(Code.Retfw, Code.Retfd, Code.Retfq),
-				new OpCodeHandler_Simple(Code.Int3),
-				new OpCodeHandler_Ib(Code.Int_imm8),
-				new OpCodeHandler_Simple(Code.Into),
-				new OpCodeHandler_Simple2(Code.Iretw, Code.Iretd, Code.Iretq),
-
-				// D0
-				new OpCodeHandler_Group(handlers_Grp_D0),
-				new OpCodeHandler_Group(handlers_Grp_D1),
-				new OpCodeHandler_Group(handlers_Grp_D2),
-				new OpCodeHandler_Group(handlers_Grp_D3),
-				new OpCodeHandler_Ib(Code.Aam_imm8),
-				new OpCodeHandler_Ib(Code.Aad_imm8),
-				new OpCodeHandler_Simple(Code.Salc),
-				new OpCodeHandler_MemBx(Code.Xlatb),
-
-				// D8
-				new OpCodeHandler_Group8x8(OpCodeHandlersFpu32Tables.handlers_FPU_D8_low, OpCodeHandlersFpu32Tables.handlers_FPU_D8_high),
-				new OpCodeHandler_Group8x64(OpCodeHandlersFpu32Tables.handlers_FPU_D9_low, OpCodeHandlersFpu32Tables.handlers_FPU_D9_high),
-				new OpCodeHandler_Group8x64(OpCodeHandlersFpu32Tables.handlers_FPU_DA_low, OpCodeHandlersFpu32Tables.handlers_FPU_DA_high),
-				new OpCodeHandler_Group8x64(OpCodeHandlersFpu32Tables.handlers_FPU_DB_low, OpCodeHandlersFpu32Tables.handlers_FPU_DB_high),
-				new OpCodeHandler_Group8x8(OpCodeHandlersFpu32Tables.handlers_FPU_DC_low, OpCodeHandlersFpu32Tables.handlers_FPU_DC_high),
-				new OpCodeHandler_Group8x8(OpCodeHandlersFpu32Tables.handlers_FPU_DD_low, OpCodeHandlersFpu32Tables.handlers_FPU_DD_high),
-				new OpCodeHandler_Group8x64(OpCodeHandlersFpu32Tables.handlers_FPU_DE_low, OpCodeHandlersFpu32Tables.handlers_FPU_DE_high),
-				new OpCodeHandler_Group8x64(OpCodeHandlersFpu32Tables.handlers_FPU_DF_low, OpCodeHandlersFpu32Tables.handlers_FPU_DF_high),
-
-				// E0
-				new OpCodeHandler_Jb2(Code.Loopne_rel8_16_CX, Code.Loopne_rel8_16_ECX, Code.Loopne_rel8_32_CX, Code.Loopne_rel8_32_ECX),
-				new OpCodeHandler_Jb2(Code.Loope_rel8_16_CX, Code.Loope_rel8_16_ECX, Code.Loope_rel8_32_CX, Code.Loope_rel8_32_ECX),
-				new OpCodeHandler_Jb2(Code.Loop_rel8_16_CX, Code.Loop_rel8_16_ECX, Code.Loop_rel8_32_CX, Code.Loop_rel8_32_ECX),
-				new OpCodeHandler_Jb2(Code.Jcxz_rel8_16, Code.Jecxz_rel8_16, Code.Jcxz_rel8_32, Code.Jecxz_rel8_32),
-				new OpCodeHandler_RegIb(Code.In_AL_imm8, Register.AL),
-				new OpCodeHandler_Reg_Ib2(Code.In_AX_imm8, Code.In_EAX_imm8, Register.AX, Register.EAX),
-				new OpCodeHandler_IbReg(Code.Out_imm8_AL, Register.AL),
-				new OpCodeHandler_IbReg2(Code.Out_imm8_AX, Code.Out_imm8_EAX, Register.AX, Register.EAX),
-
-				// E8
-				new OpCodeHandler_Jz(Code.Call_rel16, Code.Call_rel32_32),
-				new OpCodeHandler_Jz(Code.Jmp_rel16, Code.Jmp_rel32_32),
-				new OpCodeHandler_Ap(Code.Jmp_ptr1616, Code.Jmp_ptr3216),
-				new OpCodeHandler_Jb(Code.Jmp_rel8_16, Code.Jmp_rel8_32),
-				new OpCodeHandler_AL_DX(Code.In_AL_DX),
-				new OpCodeHandler_eAX_DX(Code.In_AX_DX, Code.In_EAX_DX),
-				new OpCodeHandler_DX_AL(Code.Out_DX_AL),
-				new OpCodeHandler_DX_eAX(Code.Out_DX_AX, Code.Out_DX_EAX),
-
-				// F0
-				invalid,// lock
-				new OpCodeHandler_Simple(Code.Int1),
-				invalid,// repne
-				invalid,// rep
-				new OpCodeHandler_Simple(Code.Hlt),
-				new OpCodeHandler_Simple(Code.Cmc),
-				new OpCodeHandler_Group(handlers_Grp_F6),
-				new OpCodeHandler_Group(handlers_Grp_F7),
-
-				// F8
-				new OpCodeHandler_Simple(Code.Clc),
-				new OpCodeHandler_Simple(Code.Stc),
-				new OpCodeHandler_Simple(Code.Cli),
-				new OpCodeHandler_Simple(Code.Sti),
-				new OpCodeHandler_Simple(Code.Cld),
-				new OpCodeHandler_Simple(Code.Std),
-				new OpCodeHandler_Group(handlers_Grp_FE),
-				new OpCodeHandler_Group(handlers_Grp_FF),
-			};
-		}
-=======
 		static OpCodeHandlers32Tables() =>
 			OpCodeHandlersTables.GetTables(32, out OneByteHandlers);
->>>>>>> fa960bb2
 	}
 }
 #endif