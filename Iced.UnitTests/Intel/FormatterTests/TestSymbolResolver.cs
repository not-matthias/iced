/*
Copyright (C) 2018-2019 de4dot@gmail.com

Permission is hereby granted, free of charge, to any person obtaining
a copy of this software and associated documentation files (the
"Software"), to deal in the Software without restriction, including
without limitation the rights to use, copy, modify, merge, publish,
distribute, sublicense, and/or sell copies of the Software, and to
permit persons to whom the Software is furnished to do so, subject to
the following conditions:

The above copyright notice and this permission notice shall be
included in all copies or substantial portions of the Software.

THE SOFTWARE IS PROVIDED "AS IS", WITHOUT WARRANTY OF ANY KIND,
EXPRESS OR IMPLIED, INCLUDING BUT NOT LIMITED TO THE WARRANTIES OF
MERCHANTABILITY, FITNESS FOR A PARTICULAR PURPOSE AND NONINFRINGEMENT.
IN NO EVENT SHALL THE AUTHORS OR COPYRIGHT HOLDERS BE LIABLE FOR ANY
CLAIM, DAMAGES OR OTHER LIABILITY, WHETHER IN AN ACTION OF CONTRACT,
TORT OR OTHERWISE, ARISING FROM, OUT OF OR IN CONNECTION WITH THE
SOFTWARE OR THE USE OR OTHER DEALINGS IN THE SOFTWARE.
*/

#if (!NO_GAS_FORMATTER || !NO_INTEL_FORMATTER || !NO_MASM_FORMATTER || !NO_NASM_FORMATTER) && !NO_FORMATTER
using Iced.Intel;

namespace Iced.UnitTests.Intel.FormatterTests {
	sealed class TestSymbolResolver : ISymbolResolver {
		public TestSymbolResolver Clone() => new TestSymbolResolver() { tryGetSymbol = tryGetSymbol };
<<<<<<< HEAD
		public delegate bool TryGetSymbolDelegate(int operand, int instructionOperand, in Instruction instruction, ulong address, int addressSize, out SymbolResult symbol);
		public TryGetSymbolDelegate tryGetSymbol;
		public int resultDispl;
		public bool TryGetSymbol(int operand, int instructionOperand, in Instruction instruction, ulong address, int addressSize, out SymbolResult symbol) {
			if (!(tryGetSymbol is null)) {
				if (!tryGetSymbol(operand, instructionOperand, instruction, address, addressSize, out symbol))
=======
		public delegate bool TryGetSymbolDelegate(ref Instruction instruction, int operand, int instructionOperand, ulong address, int addressSize, out SymbolResult symbol);
		public TryGetSymbolDelegate tryGetSymbol;
		public int resultDispl;
		public bool TryGetSymbol(ref Instruction instruction, int operand, int instructionOperand, ulong address, int addressSize, out SymbolResult symbol) {
			if (tryGetSymbol != null) {
				if (!tryGetSymbol(ref instruction, operand, instructionOperand, address, addressSize, out symbol))
>>>>>>> 21c70173
					return false;
				if (symbol.HasSymbolSize)
					symbol = new SymbolResult(address + (ulong)resultDispl, symbol.Text, symbol.Flags, symbol.SymbolSize);
				else
					symbol = new SymbolResult(address + (ulong)resultDispl, symbol.Text, symbol.Flags);
				return true;
			}
			symbol = default;
			return false;
		}
	}
}
#endif<|MERGE_RESOLUTION|>--- conflicted
+++ resolved
@@ -27,21 +27,12 @@
 namespace Iced.UnitTests.Intel.FormatterTests {
 	sealed class TestSymbolResolver : ISymbolResolver {
 		public TestSymbolResolver Clone() => new TestSymbolResolver() { tryGetSymbol = tryGetSymbol };
-<<<<<<< HEAD
-		public delegate bool TryGetSymbolDelegate(int operand, int instructionOperand, in Instruction instruction, ulong address, int addressSize, out SymbolResult symbol);
+		public delegate bool TryGetSymbolDelegate(in Instruction instruction, int operand, int instructionOperand, ulong address, int addressSize, out SymbolResult symbol);
 		public TryGetSymbolDelegate tryGetSymbol;
 		public int resultDispl;
-		public bool TryGetSymbol(int operand, int instructionOperand, in Instruction instruction, ulong address, int addressSize, out SymbolResult symbol) {
+		public bool TryGetSymbol(in Instruction instruction, int operand, int instructionOperand, ulong address, int addressSize, out SymbolResult symbol) {
 			if (!(tryGetSymbol is null)) {
-				if (!tryGetSymbol(operand, instructionOperand, instruction, address, addressSize, out symbol))
-=======
-		public delegate bool TryGetSymbolDelegate(ref Instruction instruction, int operand, int instructionOperand, ulong address, int addressSize, out SymbolResult symbol);
-		public TryGetSymbolDelegate tryGetSymbol;
-		public int resultDispl;
-		public bool TryGetSymbol(ref Instruction instruction, int operand, int instructionOperand, ulong address, int addressSize, out SymbolResult symbol) {
-			if (tryGetSymbol != null) {
-				if (!tryGetSymbol(ref instruction, operand, instructionOperand, address, addressSize, out symbol))
->>>>>>> 21c70173
+				if (!tryGetSymbol(instruction, operand, instructionOperand, address, addressSize, out symbol))
 					return false;
 				if (symbol.HasSymbolSize)
 					symbol = new SymbolResult(address + (ulong)resultDispl, symbol.Text, symbol.Flags, symbol.SymbolSize);
