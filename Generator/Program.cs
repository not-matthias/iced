--- conflicted
+++ resolved
@@ -32,13 +32,8 @@
 	}
 
 	sealed class CommandLineOptions {
-<<<<<<< HEAD
-		public Command Command = Command.None;
+		public readonly List<Command> Commands = new List<Command>();
 		public string? IcedProjectDir = null;
-=======
-		public List<Command> Commands = new List<Command>();
-		public string IcedProjectDir = null;
->>>>>>> 6fa994af
 	}
 
 	static class Program {
